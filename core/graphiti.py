--- conflicted
+++ resolved
@@ -1,7 +1,7 @@
 import asyncio
 from datetime import datetime
 import logging
-from typing import Callable
+from typing import Callable, Tuple
 from neo4j import AsyncGraphDatabase
 
 from core.nodes import SemanticNode, EpisodicNode, Node
@@ -47,9 +47,22 @@
     # Utility function, to be removed from this class
     async def clear_data(self): ...
 
-    async def retrieve_relevant_schema(self, query: str = None) -> dict[str, any]:
-        """Retrieve relevant nodes and edges to a specific query"""
-        ...
+    async def search(self, query: str, config) -> (
+            list)[Tuple[SemanticNode, list[SemanticEdge]]]:
+        (nodes, edges) = facts_similarity_search(query, embedder)
+        (nodes, edges) = nodes_text_Search(query)
+        [(node, edges), ...] = bfs(nodes, edges, k=bfs_depth)
+
+        episode_ids = ["Mode of episode ids"]
+
+        episodes = get_episodes(episode_ids[:episode_count])
+
+        return [(node, edges)], episodes
+
+
+    async def get_relevant_schema(self, episode: EpisodicNode, previous_episodes: list[EpisodicNode]) -> (
+            list)[Tuple[SemanticNode, list[SemanticEdge]]]:
+        pass
 
     # Call llm with the specified messages, and return the response
     # Will be used in the conjunction with a prompt library
@@ -80,18 +93,14 @@
         new_edges: list[SemanticEdge],
         relevant_schema: dict[str, any],
         previous_episodes: list[EpisodicNode],
-    ) -> list[SemanticEdge]: ...
+    ): ...
 
     async def add_episode(
         self,
-        source: str,
-        content: str,
+        name: str,
+        episode_body: str,
         source_description: str,
         reference_time: datetime = None,
-<<<<<<< HEAD
-        content_type="string",
-    ): ...
-=======
         episode_type="string",
         success_callback: Callable | None = None,
         error_callback: Callable | None = None,
@@ -132,5 +141,4 @@
             if error_callback:
                 await error_callback(episode, e)
             else:
-                raise e
->>>>>>> 84dd922f
+                raise e