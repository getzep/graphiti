import asyncio
import logging
import os
from datetime import datetime
from time import time
from typing import Callable

from dotenv import load_dotenv
from neo4j import AsyncGraphDatabase

from core.edges import EntityEdge, EpisodicEdge
from core.llm_client import LLMClient, LLMConfig, OpenAIClient
from core.nodes import EntityNode, EpisodicNode
from core.search.search import SearchConfig, hybrid_search
from core.search.search_utils import (
	get_relevant_edges,
	get_relevant_nodes,
)
from core.utils import (
	build_episodic_edges,
	retrieve_episodes,
)
from core.utils.bulk_utils import (
	BulkEpisode,
	dedupe_edges_bulk,
	dedupe_nodes_bulk,
	extract_nodes_and_edges_bulk,
	resolve_edge_pointers,
	retrieve_previous_episodes_bulk,
)
from core.utils.maintenance.edge_operations import dedupe_extracted_edges, extract_edges
from core.utils.maintenance.graph_data_operations import (
	EPISODE_WINDOW_LEN,
	build_indices_and_constraints,
)
<<<<<<< HEAD
from core.utils.maintenance.edge_operations import (
    extract_edges,
    dedupe_extracted_edges_v2,
    dedupe_extracted_edges,
)
from core.utils.maintenance.graph_data_operations import EPISODE_WINDOW_LEN
from core.utils.maintenance.node_operations import dedupe_extracted_nodes, extract_nodes
from core.utils.maintenance.temporal_operations import (
    invalidate_edges,
    prepare_edges_for_invalidation,
    extract_node_and_edge_triplets,
)
from core.utils.search.search_utils import (
    edge_similarity_search,
    entity_fulltext_search,
    bfs,
    get_relevant_nodes,
    get_relevant_edges,
=======
from core.utils.maintenance.node_operations import dedupe_extracted_nodes, extract_nodes
from core.utils.maintenance.temporal_operations import (
	invalidate_edges,
	prepare_edges_for_invalidation,
>>>>>>> 6ae9c4e2
)

logger = logging.getLogger(__name__)

load_dotenv()


class Graphiti:
<<<<<<< HEAD
    def __init__(
        self, uri: str, user: str, password: str, llm_client: LLMClient | None = None
    ):
        self.driver = AsyncGraphDatabase.driver(uri, auth=(user, password))
        self.database = "neo4j"
        if llm_client:
            self.llm_client = llm_client
        else:
            self.llm_client = OpenAIClient(
                LLMConfig(
                    api_key=os.getenv("OPENAI_API_KEY"),
                    model="gpt-4o-mini",
                    base_url="https://api.openai.com/v1",
                )
            )

    def close(self):
        self.driver.close()

    async def retrieve_episodes(
        self,
        reference_time: datetime,
        last_n: int,
        sources: list[str] | None = "messages",
    ) -> list[EpisodicNode]:
        """Retrieve the last n episodic nodes from the graph"""
        return await retrieve_episodes(self.driver, reference_time, last_n, sources)

    # Invalidate edges that are no longer valid
    async def invalidate_edges(
        self,
        episode: EpisodicNode,
        new_nodes: list[EntityNode],
        new_edges: list[EntityEdge],
        relevant_schema: dict[str, any],
        previous_episodes: list[EpisodicNode],
    ): ...

    async def add_episode(
        self,
        name: str,
        episode_body: str,
        source_description: str,
        reference_time: datetime,
        episode_type="string",
        success_callback: Callable | None = None,
        error_callback: Callable | None = None,
    ):
        """Process an episode and update the graph"""
        try:
            start = time()

            nodes: list[EntityNode] = []
            entity_edges: list[EntityEdge] = []
            episodic_edges: list[EpisodicEdge] = []
            embedder = self.llm_client.client.embeddings
            now = datetime.now()

            previous_episodes = await self.retrieve_episodes(
                reference_time, last_n=EPISODE_WINDOW_LEN
            )
            episode = EpisodicNode(
                name=name,
                labels=[],
                source="messages",
                content=episode_body,
                source_description=source_description,
                created_at=now,
                valid_at=reference_time,
            )

            extracted_nodes = await extract_nodes(
                self.llm_client, episode, previous_episodes
            )
            logger.info(
                f"Extracted nodes: {[(n.name, n.uuid) for n in extracted_nodes]}"
            )

            # Calculate Embeddings

            await asyncio.gather(
                *[node.generate_name_embedding(embedder) for node in extracted_nodes]
            )
            existing_nodes = await get_relevant_nodes(extracted_nodes, self.driver)
            logger.info(
                f"Extracted nodes: {[(n.name, n.uuid) for n in extracted_nodes]}"
            )
            touched_nodes, _, brand_new_nodes = await dedupe_extracted_nodes(
                self.llm_client, extracted_nodes, existing_nodes
            )
            logger.info(
                f"Adjusted touched nodes: {[(n.name, n.uuid) for n in touched_nodes]}"
            )
            nodes.extend(touched_nodes)

            extracted_edges = await extract_edges(
                self.llm_client, episode, touched_nodes, previous_episodes
            )

            await asyncio.gather(
                *[edge.generate_embedding(embedder) for edge in extracted_edges]
            )

            existing_edges = await get_relevant_edges(extracted_edges, self.driver)
            logger.info(f"Existing edges: {[(e.name, e.uuid) for e in existing_edges]}")
            logger.info(
                f"Extracted edges: {[(e.name, e.uuid) for e in extracted_edges]}"
            )

            # deduped_edges = await dedupe_extracted_edges_v2(
            #     self.llm_client,
            #     extract_node_and_edge_triplets(extracted_edges, nodes),
            #     extract_node_and_edge_triplets(existing_edges, nodes),
            # )

            deduped_edges = await dedupe_extracted_edges(
                self.llm_client,
                extracted_edges,
                existing_edges,
            )

            edge_touched_node_uuids = [n.uuid for n in brand_new_nodes]
            for edge in deduped_edges:
                edge_touched_node_uuids.append(edge.source_node_uuid)
                edge_touched_node_uuids.append(edge.target_node_uuid)

            (
                old_edges_with_nodes_pending_invalidation,
                new_edges_with_nodes,
            ) = prepare_edges_for_invalidation(
                existing_edges=existing_edges, new_edges=deduped_edges, nodes=nodes
            )

            invalidated_edges = await invalidate_edges(
                self.llm_client,
                old_edges_with_nodes_pending_invalidation,
                new_edges_with_nodes,
                episode,
                previous_episodes,
            )

            for edge in invalidated_edges:
                edge_touched_node_uuids.append(edge.source_node_uuid)
                edge_touched_node_uuids.append(edge.target_node_uuid)

            entity_edges.extend(invalidated_edges)

            edge_touched_node_uuids = list(set(edge_touched_node_uuids))
            involved_nodes = [
                node for node in nodes if node.uuid in edge_touched_node_uuids
            ]

            logger.info(
                f"Edge touched nodes: {[(n.name, n.uuid) for n in involved_nodes]}"
            )

            logger.info(
                f"Invalidated edges: {[(e.name, e.uuid) for e in invalidated_edges]}"
            )

            logger.info(f"Deduped edges: {[(e.name, e.uuid) for e in deduped_edges]}")
            entity_edges.extend(deduped_edges)

            episodic_edges.extend(
                build_episodic_edges(
                    # There may be an overlap between new_nodes and affected_nodes, so we're deduplicating them
                    involved_nodes,
                    episode,
                    now,
                )
            )
            # Important to append the episode to the nodes at the end so that self referencing episodic edges are not built
            logger.info(f"Built episodic edges: {episodic_edges}")

            # invalidated_edges = await self.invalidate_edges(
            #     episode, new_nodes, new_edges, relevant_schema, previous_episodes
            # )

            # edges.extend(invalidated_edges)

            # Future optimization would be using batch operations to save nodes and edges
            await episode.save(self.driver)
            await asyncio.gather(*[node.save(self.driver) for node in nodes])
            await asyncio.gather(*[edge.save(self.driver) for edge in episodic_edges])
            await asyncio.gather(*[edge.save(self.driver) for edge in entity_edges])

            end = time()
            logger.info(f"Completed add_episode in {(end-start) * 1000} ms")
            # for node in nodes:
            #     if isinstance(node, EntityNode):
            #         await node.update_summary(self.driver)
            if success_callback:
                await success_callback(episode)
        except Exception as e:
            if error_callback:
                await error_callback(episode, e)
            else:
                raise e

    async def build_indices(self):
        index_queries: list[LiteralString] = [
            "CREATE INDEX entity_uuid IF NOT EXISTS FOR (n:Entity) ON (n.uuid)",
            "CREATE INDEX episode_uuid IF NOT EXISTS FOR (n:Episodic) ON (n.uuid)",
            "CREATE INDEX relation_uuid IF NOT EXISTS FOR ()-[e:RELATES_TO]-() ON (e.uuid)",
            "CREATE INDEX mention_uuid IF NOT EXISTS FOR ()-[e:MENTIONS]-() ON (e.uuid)",
            "CREATE INDEX name_entity_index IF NOT EXISTS FOR (n:Entity) ON (n.name)",
            "CREATE INDEX created_at_entity_index IF NOT EXISTS FOR (n:Entity) ON (n.created_at)",
            "CREATE INDEX created_at_episodic_index IF NOT EXISTS FOR (n:Episodic) ON (n.created_at)",
            "CREATE INDEX valid_at_episodic_index IF NOT EXISTS FOR (n:Episodic) ON (n.valid_at)",
            "CREATE INDEX name_edge_index IF NOT EXISTS FOR ()-[e:RELATES_TO]-() ON (e.name)",
            "CREATE INDEX created_at_edge_index IF NOT EXISTS FOR ()-[e:RELATES_TO]-() ON (e.created_at)",
            "CREATE INDEX expired_at_edge_index IF NOT EXISTS FOR ()-[e:RELATES_TO]-() ON (e.expired_at)",
            "CREATE INDEX valid_at_edge_index IF NOT EXISTS FOR ()-[e:RELATES_TO]-() ON (e.valid_at)",
            "CREATE INDEX invalid_at_edge_index IF NOT EXISTS FOR ()-[e:RELATES_TO]-() ON (e.invalid_at)",
            "CREATE FULLTEXT INDEX name_and_summary IF NOT EXISTS FOR (n:Entity) ON EACH [n.name, n.summary]",
            "CREATE FULLTEXT INDEX name_and_fact IF NOT EXISTS FOR ()-[e:RELATES_TO]-() ON EACH [e.name, e.fact]",
            """
            CREATE VECTOR INDEX fact_embedding IF NOT EXISTS
            FOR ()-[r:RELATES_TO]-() ON (r.fact_embedding)
            OPTIONS {indexConfig: {
             `vector.dimensions`: 1024,
             `vector.similarity_function`: 'cosine'
            }}
            """,
            """
            CREATE VECTOR INDEX name_embedding IF NOT EXISTS
            FOR (n:Entity) ON (n.name_embedding)
            OPTIONS {indexConfig: {
             `vector.dimensions`: 1024,
             `vector.similarity_function`: 'cosine'
            }}
            """,
            """
            CREATE CONSTRAINT entity_name IF NOT EXISTS
            FOR (n:Entity) REQUIRE n.name IS UNIQUE
            """,
            """
            CREATE CONSTRAINT edge_facts IF NOT EXISTS
            FOR ()-[e:RELATES_TO]-() REQUIRE e.fact IS UNIQUE
            """,
        ]

        await asyncio.gather(
            *[self.driver.execute_query(query) for query in index_queries]
        )

    async def search(self, query: str) -> list[tuple[EntityNode, list[EntityEdge]]]:
        text = query.replace("\n", " ")
        search_vector = (
            (
                await self.llm_client.client.embeddings.create(
                    input=[text], model="text-embedding-3-small"
                )
            )
            .data[0]
            .embedding[:EMBEDDING_DIM]
        )

        edges = await edge_similarity_search(search_vector, self.driver)
        nodes = await entity_fulltext_search(query, self.driver)

        node_ids = [node.uuid for node in nodes]

        for edge in edges:
            node_ids.append(edge.source_node_uuid)
            node_ids.append(edge.target_node_uuid)

        node_ids = list(dict.fromkeys(node_ids))

        context = await bfs(node_ids, self.driver)

        return context

    async def add_episode_bulk(
        self,
        bulk_episodes: list[BulkEpisode],
    ):
        try:
            start = time()
            embedder = self.llm_client.client.embeddings
            now = datetime.now()

            episodes = [
                EpisodicNode(
                    name=episode.name,
                    labels=[],
                    source="messages",
                    content=episode.content,
                    source_description=episode.source_description,
                    created_at=now,
                    valid_at=episode.reference_time,
                )
                for episode in bulk_episodes
            ]

            # Save all the episodes
            await asyncio.gather(*[episode.save(self.driver) for episode in episodes])

            # Get previous episode context for each episode
            episode_pairs = await retrieve_previous_episodes_bulk(self.driver, episodes)

            # Extract all nodes and edges
            extracted_nodes, extracted_edges, episodic_edges = (
                await extract_nodes_and_edges_bulk(self.llm_client, episode_pairs)
            )

            # Generate embeddings
            await asyncio.gather(
                *[node.generate_name_embedding(embedder) for node in extracted_nodes],
                *[edge.generate_embedding(embedder) for edge in extracted_edges],
            )

            # Dedupe extracted nodes
            nodes, uuid_map = await dedupe_nodes_bulk(
                self.driver, self.llm_client, extracted_nodes
            )

            # save nodes to KG
            await asyncio.gather(*[node.save(self.driver) for node in nodes])

            # re-map edge pointers so that they don't point to discard dupe nodes
            extracted_edges: list[EntityEdge] = resolve_edge_pointers(
                extracted_edges, uuid_map
            )
            episodic_edges: list[EpisodicEdge] = resolve_edge_pointers(
                episodic_edges, uuid_map
            )

            # save episodic edges to KG
            await asyncio.gather(*[edge.save(self.driver) for edge in episodic_edges])

            # Dedupe extracted edges
            edges = await dedupe_edges_bulk(
                self.driver, self.llm_client, extracted_edges
            )
            logger.info(f"extracted edge length: {len(edges)}")

            # invalidate edges

            # save edges to KG
            await asyncio.gather(*[edge.save(self.driver) for edge in edges])

            end = time()
            logger.info(f"Completed add_episode_bulk in {(end-start) * 1000} ms")

        except Exception as e:
            raise e
=======
	def __init__(self, uri: str, user: str, password: str, llm_client: LLMClient | None = None):
		self.driver = AsyncGraphDatabase.driver(uri, auth=(user, password))
		self.database = 'neo4j'
		if llm_client:
			self.llm_client = llm_client
		else:
			self.llm_client = OpenAIClient(
				LLMConfig(
					api_key=os.getenv('OPENAI_API_KEY'),
					model='gpt-4o-mini',
					base_url='https://api.openai.com/v1',
				)
			)

	def close(self):
		self.driver.close()

	async def build_indices_and_constraints(self):
		await build_indices_and_constraints(self.driver)

	async def retrieve_episodes(
		self,
		reference_time: datetime,
		last_n: int = EPISODE_WINDOW_LEN,
		sources: list[str] | None = 'messages',
	) -> list[EpisodicNode]:
		"""Retrieve the last n episodic nodes from the graph"""
		return await retrieve_episodes(self.driver, reference_time, last_n, sources)

	# Invalidate edges that are no longer valid
	async def invalidate_edges(
		self,
		episode: EpisodicNode,
		new_nodes: list[EntityNode],
		new_edges: list[EntityEdge],
		relevant_schema: dict[str, any],
		previous_episodes: list[EpisodicNode],
	): ...

	async def add_episode(
		self,
		name: str,
		episode_body: str,
		source_description: str,
		reference_time: datetime | None = None,
		episode_type: str | None = 'string',  # TODO: this field isn't used yet?
		success_callback: Callable | None = None,
		error_callback: Callable | None = None,
	):
		"""Process an episode and update the graph"""
		try:
			start = time()

			nodes: list[EntityNode] = []
			entity_edges: list[EntityEdge] = []
			episodic_edges: list[EpisodicEdge] = []
			embedder = self.llm_client.client.embeddings
			now = datetime.now()

			previous_episodes = await self.retrieve_episodes(reference_time)
			episode = EpisodicNode(
				name=name,
				labels=[],
				source='messages',
				content=episode_body,
				source_description=source_description,
				created_at=now,
				valid_at=reference_time,
			)

			extracted_nodes = await extract_nodes(self.llm_client, episode, previous_episodes)

			# Calculate Embeddings

			await asyncio.gather(
				*[node.generate_name_embedding(embedder) for node in extracted_nodes]
			)
			existing_nodes = await get_relevant_nodes(extracted_nodes, self.driver)
			logger.info(f'Extracted nodes: {[(n.name, n.uuid) for n in extracted_nodes]}')
			new_nodes, _ = await dedupe_extracted_nodes(
				self.llm_client, extracted_nodes, existing_nodes
			)
			logger.info(f'Deduped touched nodes: {[(n.name, n.uuid) for n in new_nodes]}')
			nodes.extend(new_nodes)

			extracted_edges = await extract_edges(
				self.llm_client, episode, new_nodes, previous_episodes
			)

			await asyncio.gather(*[edge.generate_embedding(embedder) for edge in extracted_edges])

			existing_edges = await get_relevant_edges(extracted_edges, self.driver)
			logger.info(f'Existing edges: {[(e.name, e.uuid) for e in existing_edges]}')
			logger.info(f'Extracted edges: {[(e.name, e.uuid) for e in extracted_edges]}')

			deduped_edges = await dedupe_extracted_edges(
				self.llm_client, extracted_edges, existing_edges
			)

			(
				old_edges_with_nodes_pending_invalidation,
				new_edges_with_nodes,
			) = prepare_edges_for_invalidation(
				existing_edges=existing_edges, new_edges=deduped_edges, nodes=nodes
			)

			invalidated_edges = await invalidate_edges(
				self.llm_client,
				old_edges_with_nodes_pending_invalidation,
				new_edges_with_nodes,
			)

			entity_edges.extend(invalidated_edges)

			logger.info(f'Invalidated edges: {[(e.name, e.uuid) for e in invalidated_edges]}')

			logger.info(f'Deduped edges: {[(e.name, e.uuid) for e in deduped_edges]}')
			entity_edges.extend(deduped_edges)

			new_edges = await dedupe_extracted_edges(
				self.llm_client, extracted_edges, existing_edges
			)

			logger.info(f'Deduped edges: {[(e.name, e.uuid) for e in new_edges]}')

			entity_edges.extend(new_edges)
			episodic_edges.extend(
				build_episodic_edges(
					# There may be an overlap between new_nodes and affected_nodes, so we're deduplicating them
					nodes,
					episode,
					now,
				)
			)
			# Important to append the episode to the nodes at the end so that self referencing episodic edges are not built
			logger.info(f'Built episodic edges: {episodic_edges}')

			# invalidated_edges = await self.invalidate_edges(
			#     episode, new_nodes, new_edges, relevant_schema, previous_episodes
			# )

			# edges.extend(invalidated_edges)

			# Future optimization would be using batch operations to save nodes and edges
			await episode.save(self.driver)
			await asyncio.gather(*[node.save(self.driver) for node in nodes])
			await asyncio.gather(*[edge.save(self.driver) for edge in episodic_edges])
			await asyncio.gather(*[edge.save(self.driver) for edge in entity_edges])

			end = time()
			logger.info(f'Completed add_episode in {(end-start) * 1000} ms')
			# for node in nodes:
			#     if isinstance(node, EntityNode):
			#         await node.update_summary(self.driver)
			if success_callback:
				await success_callback(episode)
		except Exception as e:
			if error_callback:
				await error_callback(episode, e)
			else:
				raise e

	async def add_episode_bulk(
		self,
		bulk_episodes: list[BulkEpisode],
	):
		try:
			start = time()
			embedder = self.llm_client.client.embeddings
			now = datetime.now()

			episodes = [
				EpisodicNode(
					name=episode.name,
					labels=[],
					source='messages',
					content=episode.content,
					source_description=episode.source_description,
					created_at=now,
					valid_at=episode.reference_time,
				)
				for episode in bulk_episodes
			]

			# Save all the episodes
			await asyncio.gather(*[episode.save(self.driver) for episode in episodes])

			# Get previous episode context for each episode
			episode_pairs = await retrieve_previous_episodes_bulk(self.driver, episodes)

			# Extract all nodes and edges
			(
				extracted_nodes,
				extracted_edges,
				episodic_edges,
			) = await extract_nodes_and_edges_bulk(self.llm_client, episode_pairs)

			# Generate embeddings
			await asyncio.gather(
				*[node.generate_name_embedding(embedder) for node in extracted_nodes],
				*[edge.generate_embedding(embedder) for edge in extracted_edges],
			)

			# Dedupe extracted nodes
			nodes, uuid_map = await dedupe_nodes_bulk(self.driver, self.llm_client, extracted_nodes)

			# save nodes to KG
			await asyncio.gather(*[node.save(self.driver) for node in nodes])

			# re-map edge pointers so that they don't point to discard dupe nodes
			extracted_edges: list[EntityEdge] = resolve_edge_pointers(extracted_edges, uuid_map)
			episodic_edges: list[EpisodicEdge] = resolve_edge_pointers(episodic_edges, uuid_map)

			# save episodic edges to KG
			await asyncio.gather(*[edge.save(self.driver) for edge in episodic_edges])

			# Dedupe extracted edges
			edges = await dedupe_edges_bulk(self.driver, self.llm_client, extracted_edges)
			logger.info(f'extracted edge length: {len(edges)}')

			# invalidate edges

			# save edges to KG
			await asyncio.gather(*[edge.save(self.driver) for edge in edges])

			end = time()
			logger.info(f'Completed add_episode_bulk in {(end-start) * 1000} ms')

		except Exception as e:
			raise e

	async def search(self, query: str, num_results=10):
		search_config = SearchConfig(num_episodes=0, num_results=num_results)
		edges = (
			await hybrid_search(
				self.driver,
				self.llm_client.client.embeddings,
				query,
				datetime.now(),
				search_config,
			)
		)['edges']

		facts = [edge.fact for edge in edges]

		return facts

	async def _search(self, query: str, timestamp: datetime, config: SearchConfig):
		return await hybrid_search(
			self.driver, self.llm_client.client.embeddings, query, timestamp, config
		)
>>>>>>> 6ae9c4e2
<|MERGE_RESOLUTION|>--- conflicted
+++ resolved
@@ -33,7 +33,6 @@
 	EPISODE_WINDOW_LEN,
 	build_indices_and_constraints,
 )
-<<<<<<< HEAD
 from core.utils.maintenance.edge_operations import (
     extract_edges,
     dedupe_extracted_edges_v2,
@@ -42,22 +41,9 @@
 from core.utils.maintenance.graph_data_operations import EPISODE_WINDOW_LEN
 from core.utils.maintenance.node_operations import dedupe_extracted_nodes, extract_nodes
 from core.utils.maintenance.temporal_operations import (
-    invalidate_edges,
-    prepare_edges_for_invalidation,
-    extract_node_and_edge_triplets,
-)
-from core.utils.search.search_utils import (
-    edge_similarity_search,
-    entity_fulltext_search,
-    bfs,
-    get_relevant_nodes,
-    get_relevant_edges,
-=======
-from core.utils.maintenance.node_operations import dedupe_extracted_nodes, extract_nodes
-from core.utils.maintenance.temporal_operations import (
 	invalidate_edges,
 	prepare_edges_for_invalidation,
->>>>>>> 6ae9c4e2
+    extract_node_and_edge_triplets,
 )
 
 logger = logging.getLogger(__name__)
@@ -66,355 +52,6 @@
 
 
 class Graphiti:
-<<<<<<< HEAD
-    def __init__(
-        self, uri: str, user: str, password: str, llm_client: LLMClient | None = None
-    ):
-        self.driver = AsyncGraphDatabase.driver(uri, auth=(user, password))
-        self.database = "neo4j"
-        if llm_client:
-            self.llm_client = llm_client
-        else:
-            self.llm_client = OpenAIClient(
-                LLMConfig(
-                    api_key=os.getenv("OPENAI_API_KEY"),
-                    model="gpt-4o-mini",
-                    base_url="https://api.openai.com/v1",
-                )
-            )
-
-    def close(self):
-        self.driver.close()
-
-    async def retrieve_episodes(
-        self,
-        reference_time: datetime,
-        last_n: int,
-        sources: list[str] | None = "messages",
-    ) -> list[EpisodicNode]:
-        """Retrieve the last n episodic nodes from the graph"""
-        return await retrieve_episodes(self.driver, reference_time, last_n, sources)
-
-    # Invalidate edges that are no longer valid
-    async def invalidate_edges(
-        self,
-        episode: EpisodicNode,
-        new_nodes: list[EntityNode],
-        new_edges: list[EntityEdge],
-        relevant_schema: dict[str, any],
-        previous_episodes: list[EpisodicNode],
-    ): ...
-
-    async def add_episode(
-        self,
-        name: str,
-        episode_body: str,
-        source_description: str,
-        reference_time: datetime,
-        episode_type="string",
-        success_callback: Callable | None = None,
-        error_callback: Callable | None = None,
-    ):
-        """Process an episode and update the graph"""
-        try:
-            start = time()
-
-            nodes: list[EntityNode] = []
-            entity_edges: list[EntityEdge] = []
-            episodic_edges: list[EpisodicEdge] = []
-            embedder = self.llm_client.client.embeddings
-            now = datetime.now()
-
-            previous_episodes = await self.retrieve_episodes(
-                reference_time, last_n=EPISODE_WINDOW_LEN
-            )
-            episode = EpisodicNode(
-                name=name,
-                labels=[],
-                source="messages",
-                content=episode_body,
-                source_description=source_description,
-                created_at=now,
-                valid_at=reference_time,
-            )
-
-            extracted_nodes = await extract_nodes(
-                self.llm_client, episode, previous_episodes
-            )
-            logger.info(
-                f"Extracted nodes: {[(n.name, n.uuid) for n in extracted_nodes]}"
-            )
-
-            # Calculate Embeddings
-
-            await asyncio.gather(
-                *[node.generate_name_embedding(embedder) for node in extracted_nodes]
-            )
-            existing_nodes = await get_relevant_nodes(extracted_nodes, self.driver)
-            logger.info(
-                f"Extracted nodes: {[(n.name, n.uuid) for n in extracted_nodes]}"
-            )
-            touched_nodes, _, brand_new_nodes = await dedupe_extracted_nodes(
-                self.llm_client, extracted_nodes, existing_nodes
-            )
-            logger.info(
-                f"Adjusted touched nodes: {[(n.name, n.uuid) for n in touched_nodes]}"
-            )
-            nodes.extend(touched_nodes)
-
-            extracted_edges = await extract_edges(
-                self.llm_client, episode, touched_nodes, previous_episodes
-            )
-
-            await asyncio.gather(
-                *[edge.generate_embedding(embedder) for edge in extracted_edges]
-            )
-
-            existing_edges = await get_relevant_edges(extracted_edges, self.driver)
-            logger.info(f"Existing edges: {[(e.name, e.uuid) for e in existing_edges]}")
-            logger.info(
-                f"Extracted edges: {[(e.name, e.uuid) for e in extracted_edges]}"
-            )
-
-            # deduped_edges = await dedupe_extracted_edges_v2(
-            #     self.llm_client,
-            #     extract_node_and_edge_triplets(extracted_edges, nodes),
-            #     extract_node_and_edge_triplets(existing_edges, nodes),
-            # )
-
-            deduped_edges = await dedupe_extracted_edges(
-                self.llm_client,
-                extracted_edges,
-                existing_edges,
-            )
-
-            edge_touched_node_uuids = [n.uuid for n in brand_new_nodes]
-            for edge in deduped_edges:
-                edge_touched_node_uuids.append(edge.source_node_uuid)
-                edge_touched_node_uuids.append(edge.target_node_uuid)
-
-            (
-                old_edges_with_nodes_pending_invalidation,
-                new_edges_with_nodes,
-            ) = prepare_edges_for_invalidation(
-                existing_edges=existing_edges, new_edges=deduped_edges, nodes=nodes
-            )
-
-            invalidated_edges = await invalidate_edges(
-                self.llm_client,
-                old_edges_with_nodes_pending_invalidation,
-                new_edges_with_nodes,
-                episode,
-                previous_episodes,
-            )
-
-            for edge in invalidated_edges:
-                edge_touched_node_uuids.append(edge.source_node_uuid)
-                edge_touched_node_uuids.append(edge.target_node_uuid)
-
-            entity_edges.extend(invalidated_edges)
-
-            edge_touched_node_uuids = list(set(edge_touched_node_uuids))
-            involved_nodes = [
-                node for node in nodes if node.uuid in edge_touched_node_uuids
-            ]
-
-            logger.info(
-                f"Edge touched nodes: {[(n.name, n.uuid) for n in involved_nodes]}"
-            )
-
-            logger.info(
-                f"Invalidated edges: {[(e.name, e.uuid) for e in invalidated_edges]}"
-            )
-
-            logger.info(f"Deduped edges: {[(e.name, e.uuid) for e in deduped_edges]}")
-            entity_edges.extend(deduped_edges)
-
-            episodic_edges.extend(
-                build_episodic_edges(
-                    # There may be an overlap between new_nodes and affected_nodes, so we're deduplicating them
-                    involved_nodes,
-                    episode,
-                    now,
-                )
-            )
-            # Important to append the episode to the nodes at the end so that self referencing episodic edges are not built
-            logger.info(f"Built episodic edges: {episodic_edges}")
-
-            # invalidated_edges = await self.invalidate_edges(
-            #     episode, new_nodes, new_edges, relevant_schema, previous_episodes
-            # )
-
-            # edges.extend(invalidated_edges)
-
-            # Future optimization would be using batch operations to save nodes and edges
-            await episode.save(self.driver)
-            await asyncio.gather(*[node.save(self.driver) for node in nodes])
-            await asyncio.gather(*[edge.save(self.driver) for edge in episodic_edges])
-            await asyncio.gather(*[edge.save(self.driver) for edge in entity_edges])
-
-            end = time()
-            logger.info(f"Completed add_episode in {(end-start) * 1000} ms")
-            # for node in nodes:
-            #     if isinstance(node, EntityNode):
-            #         await node.update_summary(self.driver)
-            if success_callback:
-                await success_callback(episode)
-        except Exception as e:
-            if error_callback:
-                await error_callback(episode, e)
-            else:
-                raise e
-
-    async def build_indices(self):
-        index_queries: list[LiteralString] = [
-            "CREATE INDEX entity_uuid IF NOT EXISTS FOR (n:Entity) ON (n.uuid)",
-            "CREATE INDEX episode_uuid IF NOT EXISTS FOR (n:Episodic) ON (n.uuid)",
-            "CREATE INDEX relation_uuid IF NOT EXISTS FOR ()-[e:RELATES_TO]-() ON (e.uuid)",
-            "CREATE INDEX mention_uuid IF NOT EXISTS FOR ()-[e:MENTIONS]-() ON (e.uuid)",
-            "CREATE INDEX name_entity_index IF NOT EXISTS FOR (n:Entity) ON (n.name)",
-            "CREATE INDEX created_at_entity_index IF NOT EXISTS FOR (n:Entity) ON (n.created_at)",
-            "CREATE INDEX created_at_episodic_index IF NOT EXISTS FOR (n:Episodic) ON (n.created_at)",
-            "CREATE INDEX valid_at_episodic_index IF NOT EXISTS FOR (n:Episodic) ON (n.valid_at)",
-            "CREATE INDEX name_edge_index IF NOT EXISTS FOR ()-[e:RELATES_TO]-() ON (e.name)",
-            "CREATE INDEX created_at_edge_index IF NOT EXISTS FOR ()-[e:RELATES_TO]-() ON (e.created_at)",
-            "CREATE INDEX expired_at_edge_index IF NOT EXISTS FOR ()-[e:RELATES_TO]-() ON (e.expired_at)",
-            "CREATE INDEX valid_at_edge_index IF NOT EXISTS FOR ()-[e:RELATES_TO]-() ON (e.valid_at)",
-            "CREATE INDEX invalid_at_edge_index IF NOT EXISTS FOR ()-[e:RELATES_TO]-() ON (e.invalid_at)",
-            "CREATE FULLTEXT INDEX name_and_summary IF NOT EXISTS FOR (n:Entity) ON EACH [n.name, n.summary]",
-            "CREATE FULLTEXT INDEX name_and_fact IF NOT EXISTS FOR ()-[e:RELATES_TO]-() ON EACH [e.name, e.fact]",
-            """
-            CREATE VECTOR INDEX fact_embedding IF NOT EXISTS
-            FOR ()-[r:RELATES_TO]-() ON (r.fact_embedding)
-            OPTIONS {indexConfig: {
-             `vector.dimensions`: 1024,
-             `vector.similarity_function`: 'cosine'
-            }}
-            """,
-            """
-            CREATE VECTOR INDEX name_embedding IF NOT EXISTS
-            FOR (n:Entity) ON (n.name_embedding)
-            OPTIONS {indexConfig: {
-             `vector.dimensions`: 1024,
-             `vector.similarity_function`: 'cosine'
-            }}
-            """,
-            """
-            CREATE CONSTRAINT entity_name IF NOT EXISTS
-            FOR (n:Entity) REQUIRE n.name IS UNIQUE
-            """,
-            """
-            CREATE CONSTRAINT edge_facts IF NOT EXISTS
-            FOR ()-[e:RELATES_TO]-() REQUIRE e.fact IS UNIQUE
-            """,
-        ]
-
-        await asyncio.gather(
-            *[self.driver.execute_query(query) for query in index_queries]
-        )
-
-    async def search(self, query: str) -> list[tuple[EntityNode, list[EntityEdge]]]:
-        text = query.replace("\n", " ")
-        search_vector = (
-            (
-                await self.llm_client.client.embeddings.create(
-                    input=[text], model="text-embedding-3-small"
-                )
-            )
-            .data[0]
-            .embedding[:EMBEDDING_DIM]
-        )
-
-        edges = await edge_similarity_search(search_vector, self.driver)
-        nodes = await entity_fulltext_search(query, self.driver)
-
-        node_ids = [node.uuid for node in nodes]
-
-        for edge in edges:
-            node_ids.append(edge.source_node_uuid)
-            node_ids.append(edge.target_node_uuid)
-
-        node_ids = list(dict.fromkeys(node_ids))
-
-        context = await bfs(node_ids, self.driver)
-
-        return context
-
-    async def add_episode_bulk(
-        self,
-        bulk_episodes: list[BulkEpisode],
-    ):
-        try:
-            start = time()
-            embedder = self.llm_client.client.embeddings
-            now = datetime.now()
-
-            episodes = [
-                EpisodicNode(
-                    name=episode.name,
-                    labels=[],
-                    source="messages",
-                    content=episode.content,
-                    source_description=episode.source_description,
-                    created_at=now,
-                    valid_at=episode.reference_time,
-                )
-                for episode in bulk_episodes
-            ]
-
-            # Save all the episodes
-            await asyncio.gather(*[episode.save(self.driver) for episode in episodes])
-
-            # Get previous episode context for each episode
-            episode_pairs = await retrieve_previous_episodes_bulk(self.driver, episodes)
-
-            # Extract all nodes and edges
-            extracted_nodes, extracted_edges, episodic_edges = (
-                await extract_nodes_and_edges_bulk(self.llm_client, episode_pairs)
-            )
-
-            # Generate embeddings
-            await asyncio.gather(
-                *[node.generate_name_embedding(embedder) for node in extracted_nodes],
-                *[edge.generate_embedding(embedder) for edge in extracted_edges],
-            )
-
-            # Dedupe extracted nodes
-            nodes, uuid_map = await dedupe_nodes_bulk(
-                self.driver, self.llm_client, extracted_nodes
-            )
-
-            # save nodes to KG
-            await asyncio.gather(*[node.save(self.driver) for node in nodes])
-
-            # re-map edge pointers so that they don't point to discard dupe nodes
-            extracted_edges: list[EntityEdge] = resolve_edge_pointers(
-                extracted_edges, uuid_map
-            )
-            episodic_edges: list[EpisodicEdge] = resolve_edge_pointers(
-                episodic_edges, uuid_map
-            )
-
-            # save episodic edges to KG
-            await asyncio.gather(*[edge.save(self.driver) for edge in episodic_edges])
-
-            # Dedupe extracted edges
-            edges = await dedupe_edges_bulk(
-                self.driver, self.llm_client, extracted_edges
-            )
-            logger.info(f"extracted edge length: {len(edges)}")
-
-            # invalidate edges
-
-            # save edges to KG
-            await asyncio.gather(*[edge.save(self.driver) for edge in edges])
-
-            end = time()
-            logger.info(f"Completed add_episode_bulk in {(end-start) * 1000} ms")
-
-        except Exception as e:
-            raise e
-=======
 	def __init__(self, uri: str, user: str, password: str, llm_client: LLMClient | None = None):
 		self.driver = AsyncGraphDatabase.driver(uri, auth=(user, password))
 		self.database = 'neo4j'
@@ -486,22 +123,29 @@
 			)
 
 			extracted_nodes = await extract_nodes(self.llm_client, episode, previous_episodes)
+            logger.info(
+                f"Extracted nodes: {[(n.name, n.uuid) for n in extracted_nodes]}"
+            )
 
 			# Calculate Embeddings
 
-			await asyncio.gather(
-				*[node.generate_name_embedding(embedder) for node in extracted_nodes]
-			)
-			existing_nodes = await get_relevant_nodes(extracted_nodes, self.driver)
-			logger.info(f'Extracted nodes: {[(n.name, n.uuid) for n in extracted_nodes]}')
-			new_nodes, _ = await dedupe_extracted_nodes(
-				self.llm_client, extracted_nodes, existing_nodes
-			)
-			logger.info(f'Deduped touched nodes: {[(n.name, n.uuid) for n in new_nodes]}')
-			nodes.extend(new_nodes)
+            await asyncio.gather(
+                *[node.generate_name_embedding(embedder) for node in extracted_nodes]
+            )
+            existing_nodes = await get_relevant_nodes(extracted_nodes, self.driver)
+            logger.info(
+                f"Extracted nodes: {[(n.name, n.uuid) for n in extracted_nodes]}"
+            )
+            touched_nodes, _, brand_new_nodes = await dedupe_extracted_nodes(
+                self.llm_client, extracted_nodes, existing_nodes
+            )
+            logger.info(
+                f"Adjusted touched nodes: {[(n.name, n.uuid) for n in touched_nodes]}"
+            )
+            nodes.extend(touched_nodes)
 
 			extracted_edges = await extract_edges(
-				self.llm_client, episode, new_nodes, previous_episodes
+				self.llm_client, episode, touched_nodes, previous_episodes
 			)
 
 			await asyncio.gather(*[edge.generate_embedding(embedder) for edge in extracted_edges])
@@ -510,9 +154,22 @@
 			logger.info(f'Existing edges: {[(e.name, e.uuid) for e in existing_edges]}')
 			logger.info(f'Extracted edges: {[(e.name, e.uuid) for e in extracted_edges]}')
 
-			deduped_edges = await dedupe_extracted_edges(
-				self.llm_client, extracted_edges, existing_edges
-			)
+			# deduped_edges = await dedupe_extracted_edges_v2(
+            #     self.llm_client,
+            #     extract_node_and_edge_triplets(extracted_edges, nodes),
+            #     extract_node_and_edge_triplets(existing_edges, nodes),
+            # )
+
+            deduped_edges = await dedupe_extracted_edges(
+                self.llm_client,
+                extracted_edges,
+                existing_edges,
+            )
+
+            edge_touched_node_uuids = [n.uuid for n in brand_new_nodes]
+            for edge in deduped_edges:
+                edge_touched_node_uuids.append(edge.source_node_uuid)
+                edge_touched_node_uuids.append(edge.target_node_uuid)
 
 			(
 				old_edges_with_nodes_pending_invalidation,
@@ -521,36 +178,45 @@
 				existing_edges=existing_edges, new_edges=deduped_edges, nodes=nodes
 			)
 
-			invalidated_edges = await invalidate_edges(
-				self.llm_client,
-				old_edges_with_nodes_pending_invalidation,
-				new_edges_with_nodes,
-			)
+            invalidated_edges = await invalidate_edges(
+                self.llm_client,
+                old_edges_with_nodes_pending_invalidation,
+                new_edges_with_nodes,
+                episode,
+                previous_episodes,
+            )
+
+            for edge in invalidated_edges:
+                edge_touched_node_uuids.append(edge.source_node_uuid)
+                edge_touched_node_uuids.append(edge.target_node_uuid)
 
 			entity_edges.extend(invalidated_edges)
 
-			logger.info(f'Invalidated edges: {[(e.name, e.uuid) for e in invalidated_edges]}')
+			edge_touched_node_uuids = list(set(edge_touched_node_uuids))
+            involved_nodes = [
+                node for node in nodes if node.uuid in edge_touched_node_uuids
+            ]
+
+            logger.info(
+                f"Edge touched nodes: {[(n.name, n.uuid) for n in involved_nodes]}"
+            )
+
+            logger.info(
+                f'Invalidated edges: {[(e.name, e.uuid) for e in invalidated_edges]}')
 
 			logger.info(f'Deduped edges: {[(e.name, e.uuid) for e in deduped_edges]}')
 			entity_edges.extend(deduped_edges)
 
-			new_edges = await dedupe_extracted_edges(
-				self.llm_client, extracted_edges, existing_edges
-			)
-
-			logger.info(f'Deduped edges: {[(e.name, e.uuid) for e in new_edges]}')
-
-			entity_edges.extend(new_edges)
-			episodic_edges.extend(
-				build_episodic_edges(
-					# There may be an overlap between new_nodes and affected_nodes, so we're deduplicating them
-					nodes,
-					episode,
-					now,
-				)
-			)
-			# Important to append the episode to the nodes at the end so that self referencing episodic edges are not built
-			logger.info(f'Built episodic edges: {episodic_edges}')
+            episodic_edges.extend(
+                build_episodic_edges(
+                    # There may be an overlap between new_nodes and affected_nodes, so we're deduplicating them
+                    involved_nodes,
+                    episode,
+                    now,
+                )
+            )
+            # Important to append the episode to the nodes at the end so that self referencing episodic edges are not built
+            logger.info(f"Built episodic edges: {episodic_edges}")
 
 			# invalidated_edges = await self.invalidate_edges(
 			#     episode, new_nodes, new_edges, relevant_schema, previous_episodes
@@ -665,5 +331,4 @@
 	async def _search(self, query: str, timestamp: datetime, config: SearchConfig):
 		return await hybrid_search(
 			self.driver, self.llm_client.client.embeddings, query, timestamp, config
-		)
->>>>>>> 6ae9c4e2
+		)