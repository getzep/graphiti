import json
from typing import Protocol, TypedDict

from .models import Message, PromptFunction, PromptVersion


class Prompt(Protocol):
<<<<<<< HEAD
    v1: PromptVersion
    v2: PromptVersion
    edge_list: PromptVersion


class Versions(TypedDict):
    v1: PromptFunction
    v2: PromptFunction
    edge_list: PromptFunction
=======
	v1: PromptVersion
	edge_list: PromptVersion


class Versions(TypedDict):
	v1: PromptFunction
	edge_list: PromptFunction
>>>>>>> 6ae9c4e2


def v1(context: dict[str, any]) -> list[Message]:
	return [
		Message(
			role='system',
			content='You are a helpful assistant that de-duplicates relationship from edge lists.',
		),
		Message(
			role='user',
			content=f"""
        Given the following context, deduplicate edges from a list of new edges given a list of existing edges:

        Existing Edges:
        {json.dumps(context['existing_edges'], indent=2)}

        New Edges:
        {json.dumps(context['extracted_edges'], indent=2)}

        Task:
        1. start with the list of edges from New Edges
        2. If any edge in New Edges is a duplicate of an edge in Existing Edges, replace the new edge with the existing
            edge in the list
        3. Respond with the resulting list of edges

        Guidelines:
        1. Use both the name and fact of edges to determine if they are duplicates, 
            duplicate edges may have different names

        Respond with a JSON object in the following format:
        {{
            "new_edges": [
                {{
                    "fact": "one sentence description of the fact"
                }}
            ]
        }}
        """,
		),
	]


def v2(context: dict[str, any]) -> list[Message]:
    return [
        Message(
            role="system",
            content="You are a helpful assistant that de-duplicates relationship from edge lists.",
        ),
        Message(
            role="user",
            content=f"""
        Given the following context, deduplicate edges from a list of new edges given a list of existing edges:

        Existing Edges:
        {json.dumps(context['existing_edges'], indent=2)}

        New Edges:
        {json.dumps(context['extracted_edges'], indent=2)}

        Task:
        1. start with the list of edges from New Edges
        2. If any edge in New Edges is a duplicate of an edge in Existing Edges, replace the new edge with the existing
            edge in the list
        3. Respond with the resulting list of edges

        Guidelines:
        1. Use both the triplet name and fact of edges to determine if they are duplicates, 
            duplicate edges may have different names meaning the same thing and slight variations in the facts.
        2. If you encounter facts that are semantically equivalent or very similar, keep the original edge

        Respond with a JSON object in the following format:
        {{
            "new_edges": [
                {{
                    "triplet": "source_node_name-edge_name-target_node_name",
                    "fact": "one sentence description of the fact"
                }}
            ]
        }}
        """,
        ),
    ]


def edge_list(context: dict[str, any]) -> list[Message]:
	return [
		Message(
			role='system',
			content='You are a helpful assistant that de-duplicates edges from edge lists.',
		),
		Message(
			role='user',
			content=f"""
        Given the following context, find all of the duplicates in a list of edges:

        Edges:
        {json.dumps(context['edges'], indent=2)}

        Task:
        If any edge in Edges is a duplicate of another edge, return the fact of only one of the duplicate edges

        Guidelines:
        1. Use both the name and fact of edges to determine if they are duplicates, 
            edges with the same name may not be duplicates
        2. The final list should have only unique facts. If 3 edges are all duplicates of each other, only one of their
            facts should be in the response

        Respond with a JSON object in the following format:
        {{
            "unique_edges": [
                {{
                    "fact": "fact of a unique edge",
                }}
            ]
        }}
        """,
		),
	]


<<<<<<< HEAD
versions: Versions = {"v1": v1, "v2": v2, "edge_list": edge_list}
=======
versions: Versions = {'v1': v1, 'edge_list': edge_list}
>>>>>>> 6ae9c4e2
<|MERGE_RESOLUTION|>--- conflicted
+++ resolved
@@ -5,25 +5,14 @@
 
 
 class Prompt(Protocol):
-<<<<<<< HEAD
-    v1: PromptVersion
+	v1: PromptVersion
     v2: PromptVersion
-    edge_list: PromptVersion
-
-
-class Versions(TypedDict):
-    v1: PromptFunction
-    v2: PromptFunction
-    edge_list: PromptFunction
-=======
-	v1: PromptVersion
-	edge_list: PromptVersion
 
 
 class Versions(TypedDict):
 	v1: PromptFunction
-	edge_list: PromptFunction
->>>>>>> 6ae9c4e2
+	v2: PromptFunction
+    edge_list: PromptFunction
 
 
 def v1(context: dict[str, any]) -> list[Message]:
@@ -144,8 +133,4 @@
 	]
 
 
-<<<<<<< HEAD
-versions: Versions = {"v1": v1, "v2": v2, "edge_list": edge_list}
-=======
-versions: Versions = {'v1': v1, 'edge_list': edge_list}
->>>>>>> 6ae9c4e2
+versions: Versions = {"v1": v1, "v2": v2, "edge_list": edge_list}