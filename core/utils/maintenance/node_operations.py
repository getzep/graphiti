--- conflicted
+++ resolved
@@ -112,9 +112,10 @@
     llm_client: LLMClient,
     extracted_nodes: list[EntityNode],
     existing_nodes: list[EntityNode],
-<<<<<<< HEAD
-) -> list[EntityNode]:
-    # build node map
+) -> tuple[list[EntityNode], dict[str, str]]:
+    start = time()
+
+    # build existing node map
     brand_new_nodes_map = {}
     node_map = {}
     for node in existing_nodes:
@@ -124,16 +125,6 @@
             continue
         node_map[node.name] = node
         brand_new_nodes_map[node.name] = node
-=======
-) -> tuple[list[EntityNode], dict[str, str]]:
-    start = time()
-
-    # build existing node map
-    node_map = {}
-    for node in existing_nodes:
-        node_map[node.name] = node
-
->>>>>>> d6add504
     # Prepare context for LLM
     existing_nodes_context = [
         {"name": node.name, "summary": node.summary} for node in existing_nodes
@@ -163,11 +154,13 @@
         uuid_value = node_map[duplicate["duplicate_of"]].uuid
         uuid_map[uuid] = uuid_value
 
-<<<<<<< HEAD
-    # Get full node data
     adjusted_nodes = []
-    for node_data in new_nodes_data:
-        node = node_map[node_data["name"]]
+    for node in extracted_nodes:
+        if node.uuid in uuid_map:
+            existing_name = uuid_map[node.name]
+            existing_node = node_map[existing_name]
+            nodes.append(existing_node)
+            continue
         adjusted_nodes.append(node)
 
     brand_new_nodes = []
@@ -184,16 +177,6 @@
         f"Adjusted existing nodes: {[(n.name, n.uuid) for n in adjusted_existing_nodes]}"
     )
     return adjusted_nodes, (adjusted_existing_nodes, brand_new_nodes)
-=======
-    nodes = []
-    for node in extracted_nodes:
-        if node.uuid in uuid_map:
-            existing_name = uuid_map[node.name]
-            existing_node = node_map[existing_name]
-            nodes.append(existing_node)
-            continue
-        nodes.append(node)
-
     return nodes, uuid_map
 
 
@@ -236,5 +219,4 @@
             uuid_value = node_map[node_data["names"][0]].uuid
             uuid_map[uuid] = uuid_value
 
-    return unique_nodes, uuid_map
->>>>>>> d6add504
+    return unique_nodes, uuid_map