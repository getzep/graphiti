--- conflicted
+++ resolved
@@ -3,12 +3,8 @@
 from typing import List
 
 from core.edges import EntityEdge
-<<<<<<< HEAD
+from core.llm_client import LLMClient
 from core.nodes import EntityNode, EpisodicNode
-=======
-from core.llm_client import LLMClient
-from core.nodes import EntityNode
->>>>>>> 6ae9c4e2
 from core.prompts import prompt_library
 
 logger = logging.getLogger(__name__)
@@ -60,14 +56,13 @@
 
 
 async def invalidate_edges(
-<<<<<<< HEAD
-    llm_client: LLMClient,
-    existing_edges_pending_invalidation: list[NodeEdgeNodeTriplet],
-    new_edges: list[NodeEdgeNodeTriplet],
+	llm_client: LLMClient,
+	existing_edges_pending_invalidation: list[NodeEdgeNodeTriplet],
+	new_edges: list[NodeEdgeNodeTriplet],
     current_episode: EpisodicNode,
     previous_episodes: list[EpisodicNode],
 ) -> list[EntityEdge]:
-    invalidated_edges = []
+	invalidated_edges = []  # TODO: this is not yet used?
 
     context = prepare_invalidation_context(
         existing_edges_pending_invalidation,
@@ -80,16 +75,6 @@
         prompt_library.invalidate_edges.v1(context)
     )
     logger.info(f"invalidate_edges LLM response: {llm_response}")
-=======
-	llm_client: LLMClient,
-	existing_edges_pending_invalidation: List[NodeEdgeNodeTriplet],
-	new_edges: List[NodeEdgeNodeTriplet],
-) -> List[EntityEdge]:
-	invalidated_edges = []  # TODO: this is not yet used?
-
-	context = prepare_invalidation_context(existing_edges_pending_invalidation, new_edges)
-	llm_response = await llm_client.generate_response(prompt_library.invalidate_edges.v1(context))
->>>>>>> 6ae9c4e2
 
 	edges_to_invalidate = llm_response.get('invalidated_edges', [])
 	invalidated_edges = process_edge_invalidation_llm_response(
@@ -100,21 +85,20 @@
 
 
 def prepare_invalidation_context(
-<<<<<<< HEAD
-    existing_edges: list[NodeEdgeNodeTriplet],
+	existing_edges: list[NodeEdgeNodeTriplet],
     new_edges: list[NodeEdgeNodeTriplet],
     current_episode: EpisodicNode,
     previous_episodes: list[EpisodicNode],
 ) -> dict:
-    return {
-        "existing_edges": [
-            f"{edge.uuid} | {source_node.name} - {edge.name} - {target_node.name} (Fact: {edge.fact}) ({edge.created_at.isoformat()})"
-            for source_node, edge, target_node in sorted(
-                existing_edges, key=lambda x: x[1].created_at, reverse=True
-            )
-        ],
-        "new_edges": [
-            f"{edge.uuid} | {source_node.name} - {edge.name} - {target_node.name} (Fact: {edge.fact}) ({edge.created_at.isoformat()})"
+	return {
+		'existing_edges': [
+			f'{edge.uuid} | {source_node.name} - {edge.name} - {target_node.name} (Fact: {edge.fact}) ({edge.created_at.isoformat()})'
+			for source_node, edge, target_node in sorted(
+				existing_edges, key=lambda x: x[1].created_at, reverse=True
+			)
+		],
+		'new_edges': [
+			f'{edge.uuid} | {source_node.name} - {edge.name} - {target_node.name} (Fact: {edge.fact}) ({edge.created_at.isoformat()})'
             for source_node, edge, target_node in sorted(
                 new_edges, key=lambda x: x[1].created_at, reverse=True
             )
@@ -122,46 +106,11 @@
         "current_episode": current_episode.content,
         "previous_episodes": [episode.content for episode in previous_episodes],
     }
-=======
-	existing_edges: List[NodeEdgeNodeTriplet], new_edges: List[NodeEdgeNodeTriplet]
-) -> dict:
-	return {
-		'existing_edges': [
-			f'{edge.uuid} | {source_node.name} - {edge.name} - {target_node.name} ({edge.created_at.isoformat()})'
-			for source_node, edge, target_node in sorted(
-				existing_edges, key=lambda x: x[1].created_at, reverse=True
-			)
-		],
-		'new_edges': [
-			f'{edge.uuid} | {source_node.name} - {edge.name} - {target_node.name} ({edge.created_at.isoformat()})'
-			for source_node, edge, target_node in sorted(
-				new_edges, key=lambda x: x[1].created_at, reverse=True
-			)
-		],
-	}
->>>>>>> 6ae9c4e2
 
 
 def process_edge_invalidation_llm_response(
 	edges_to_invalidate: List[dict], existing_edges: List[NodeEdgeNodeTriplet]
 ) -> List[EntityEdge]:
-<<<<<<< HEAD
-    invalidated_edges = []
-    for edge_to_invalidate in edges_to_invalidate:
-        edge_uuid = edge_to_invalidate["edge_uuid"]
-        edge_to_update = next(
-            (edge for _, edge, _ in existing_edges if edge.uuid == edge_uuid),
-            None,
-        )
-        if edge_to_update:
-            edge_to_update.expired_at = datetime.now()
-            edge_to_update.fact = edge_to_invalidate["fact"]
-            invalidated_edges.append(edge_to_update)
-            logger.info(
-                f"Invalidated edge: {edge_to_update.name} (UUID: {edge_to_update.uuid}). Updated Fact: {edge_to_invalidate['fact']}"
-            )
-    return invalidated_edges
-=======
 	invalidated_edges = []
 	for edge_to_invalidate in edges_to_invalidate:
 		edge_uuid = edge_to_invalidate['edge_uuid']
@@ -171,9 +120,9 @@
 		)
 		if edge_to_update:
 			edge_to_update.expired_at = datetime.now()
-			invalidated_edges.append(edge_to_update)
-			logger.info(
-				f"Invalidated edge: {edge_to_update.name} (UUID: {edge_to_update.uuid}). Reason: {edge_to_invalidate['reason']}"
+			edge_to_update.fact = edge_to_invalidate["fact"]
+            invalidated_edges.append(edge_to_update)
+            logger.info(
+                f"Invalidated edge: {edge_to_update.name} (UUID: {edge_to_update.uuid}). Updated Fact: {edge_to_invalidate['fact']}"
 			)
-	return invalidated_edges
->>>>>>> 6ae9c4e2
+	return invalidated_edges