--- conflicted
+++ resolved
@@ -1,11 +1,7 @@
 [project]
 name = "graphiti-core"
 description = "A temporal graph building library"
-<<<<<<< HEAD
-version = "0.24.2"
-=======
-version = "0.24.3"
->>>>>>> 5e593dd0
+version = "0.24.4"
 authors = [
     { name = "Paul Paliychuk", email = "paul@getzep.com" },
     { name = "Preston Rasmussen", email = "preston@getzep.com" },
