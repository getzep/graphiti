--- conflicted
+++ resolved
@@ -1,12 +1,7 @@
 [project]
 name = "graphiti-core"
-<<<<<<< HEAD
 description = "A temporal graph building library, with supplementary CLI tools for direct interaction"
-version = "0.10.5"
-=======
-description = "A temporal graph building library"
-version = "0.11.5"
->>>>>>> 6b85e921
+version = "0.11.6"
 authors = [
     { "name" = "Paul Paliychuk", "email" = "paul@getzep.com" },
     { "name" = "Preston Rasmussen", "email" = "preston@getzep.com" },
