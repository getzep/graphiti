--- conflicted
+++ resolved
@@ -18,11 +18,8 @@
     "tenacity>=9.0.0",
     "numpy>=1.0.0",
     "python-dotenv>=1.0.1",
-<<<<<<< HEAD
     "falkordb>=1.1.2,<2.0.0",
-=======
     "posthog>=3.0.0",
->>>>>>> 19772aa5
 ]
 
 [project.urls]
