--- conflicted
+++ resolved
@@ -61,11 +61,8 @@
     "pytest-asyncio>=0.24.0",
     "pytest-xdist>=3.6.1",
     "ruff>=0.7.1",
-<<<<<<< HEAD
     "mcp>=1.9.4",
-=======
     "opentelemetry-sdk>=1.20.0",
->>>>>>> 73015e98
 ]
 
 [build-system]
