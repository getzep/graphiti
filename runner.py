--- conflicted
+++ resolved
@@ -38,10 +38,9 @@
 
 
 async def main():
-<<<<<<< HEAD
-    setup_logging()
-    client = Graphiti(neo4j_uri, neo4j_user, neo4j_password)
-    await clear_data(client.driver)
+	setup_logging()
+	client = Graphiti(neo4j_uri, neo4j_user, neo4j_password)
+	await clear_data(client.driver)
 
     # await client.build_indices()
     await client.add_episode(
@@ -79,43 +78,6 @@
     #     episode_body="Paul: Oh, I actually hate those",
     #     source_description="WhatsApp Message",
     # )
-=======
-	setup_logging()
-	client = Graphiti(neo4j_uri, neo4j_user, neo4j_password)
-	await clear_data(client.driver)
-
-	# await client.build_indices()
-	await client.add_episode(
-		name='Message 1',
-		episode_body='Paul: I love apples',
-		source_description='WhatsApp Message',
-	)
-	await client.add_episode(
-		name='Message 2',
-		episode_body='Paul: I hate apples now',
-		source_description='WhatsApp Message',
-	)
-	await client.add_episode(
-		name='Message 3',
-		episode_body='Jane: I am married to Paul',
-		source_description='WhatsApp Message',
-	)
-	await client.add_episode(
-		name='Message 4',
-		episode_body='Paul: I have divorced Jane',
-		source_description='WhatsApp Message',
-	)
-	# await client.add_episode(
-	#     name="Message 3",
-	#     episode_body="Assistant: The best type of apples available are Fuji apples",
-	#     source_description="WhatsApp Message",
-	# )
-	# await client.add_episode(
-	#     name="Message 4",
-	#     episode_body="Paul: Oh, I actually hate those",
-	#     source_description="WhatsApp Message",
-	# )
->>>>>>> 6ae9c4e2
 
 
 asyncio.run(main())