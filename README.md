<p align="center">
  <a href="https://www.getzep.com/">
    <img src="https://github.com/user-attachments/assets/119c5682-9654-4257-8922-56b7cb8ffd73" width="150" alt="Zep Logo">
  </a>
</p>

<h1 align="center">
Graphiti
</h1>
<h2 align="center"> Build Real-Time Knowledge Graphs for AI Agents</h2>
<div align="center">

[![Lint](https://github.com/getzep/Graphiti/actions/workflows/lint.yml/badge.svg?style=flat)](https://github.com/getzep/Graphiti/actions/workflows/lint.yml)
[![Unit Tests](https://github.com/getzep/Graphiti/actions/workflows/unit_tests.yml/badge.svg)](https://github.com/getzep/Graphiti/actions/workflows/unit_tests.yml)
[![MyPy Check](https://github.com/getzep/Graphiti/actions/workflows/typecheck.yml/badge.svg)](https://github.com/getzep/Graphiti/actions/workflows/typecheck.yml)

![GitHub Repo stars](https://img.shields.io/github/stars/getzep/graphiti)
[![Discord](https://img.shields.io/badge/Discord-%235865F2.svg?&logo=discord&logoColor=white)](https://discord.com/invite/W8Kw6bsgXQ)
[![arXiv](https://img.shields.io/badge/arXiv-2501.13956-b31b1b.svg?style=flat)](https://arxiv.org/abs/2501.13956)
[![Release](https://img.shields.io/github/v/release/getzep/graphiti?style=flat&label=Release&color=limegreen)](https://github.com/getzep/graphiti/releases)

</div>
<div align="center">

<a href="https://trendshift.io/repositories/12986" target="_blank"><img src="https://trendshift.io/api/badge/repositories/12986" alt="getzep%2Fgraphiti | Trendshift" style="width: 250px; height: 55px;" width="250" height="55"/></a>

</div>

:star: _Help us reach more developers and grow the Graphiti community. Star this repo!_

<br />

> [!TIP]
> Check out the new [MCP server for Graphiti](mcp_server/README.md)! Give Claude, Cursor, and other MCP clients powerful
> Knowledge Graph-based memory.

Graphiti is a framework for building and querying temporally-aware knowledge graphs, specifically tailored for AI agents
operating in dynamic environments. Unlike traditional retrieval-augmented generation (RAG) methods, Graphiti
continuously integrates user interactions, structured and unstructured enterprise data, and external information into a
coherent, queryable graph. The framework supports incremental data updates, efficient retrieval, and precise historical
queries without requiring complete graph recomputation, making it suitable for developing interactive, context-aware AI
applications.

Use Graphiti to:

- Integrate and maintain dynamic user interactions and business data.
- Facilitate state-based reasoning and task automation for agents.
- Query complex, evolving data with semantic, keyword, and graph-based search methods.

<br />

<p align="center">
    <img src="images/graphiti-graph-intro.gif" alt="Graphiti temporal walkthrough" width="700px">
</p>

<br />

A knowledge graph is a network of interconnected facts, such as _"Kendra loves Adidas shoes."_ Each fact is a "triplet"
represented by two entities, or
nodes ("Kendra", "Adidas shoes"), and their relationship, or edge ("loves"). Knowledge Graphs have been explored
extensively for information retrieval. What makes Graphiti unique is its ability to autonomously build a knowledge graph
while handling changing relationships and maintaining historical context.

## Graphiti and Zep's Context Engineering Platform.

Graphiti powers the core of [Zep's context engineering platform](https://www.getzep.com) for AI Agents. Zep
offers agent memory, Graph RAG for dynamic data, and context retrieval and assembly.

Using Graphiti, we've demonstrated Zep is
the [State of the Art in Agent Memory](https://blog.getzep.com/state-of-the-art-agent-memory/).

Read our paper: [Zep: A Temporal Knowledge Graph Architecture for Agent Memory](https://arxiv.org/abs/2501.13956).

We're excited to open-source Graphiti, believing its potential reaches far beyond AI memory applications.

<p align="center">
    <a href="https://arxiv.org/abs/2501.13956"><img src="images/arxiv-screenshot.png" alt="Zep: A Temporal Knowledge Graph Architecture for Agent Memory" width="700px"></a>
</p>

## Zep vs Graphiti

| Aspect | Zep | Graphiti |
|--------|-----|----------|
| **What they are** | Fully managed platform for context engineering and AI memory | Open-source graph framework |
| **User & conversation management** | Built-in users, threads, and message storage | Build your own |
| **Retrieval & performance** | Pre-configured, production-ready retrieval with sub-200ms performance at scale | Custom implementation required; performance depends on your setup |
| **Developer tools** | Dashboard with graph visualization, debug logs, API logs; SDKs for Python, TypeScript, and Go | Build your own tools |
| **Enterprise features** | SLAs, support, security guarantees | Self-managed |
| **Deployment** | Fully managed or in your cloud | Self-hosted only |

### When to choose which

**Choose Zep** if you want a turnkey, enterprise-grade platform with security, performance, and support baked in.

**Choose Graphiti** if you want a flexible OSS core and you're comfortable building/operating the surrounding system.

## Why Graphiti?

Traditional RAG approaches often rely on batch processing and static data summarization, making them inefficient for
frequently changing data. Graphiti addresses these challenges by providing:

- **Real-Time Incremental Updates:** Immediate integration of new data episodes without batch recomputation.
- **Bi-Temporal Data Model:** Explicit tracking of event occurrence and ingestion times, allowing accurate point-in-time
  queries.
- **Efficient Hybrid Retrieval:** Combines semantic embeddings, keyword (BM25), and graph traversal to achieve
  low-latency queries without reliance on LLM summarization.
- **Custom Entity Definitions:** Flexible ontology creation and support for developer-defined entities through
  straightforward Pydantic models.
- **Scalability:** Efficiently manages large datasets with parallel processing, suitable for enterprise environments.

<p align="center">
    <img src="/images/graphiti-intro-slides-stock-2.gif" alt="Graphiti structured + unstructured demo" width="700px">
</p>

## Graphiti vs. GraphRAG

| Aspect                     | GraphRAG                              | Graphiti                                         |
|----------------------------|---------------------------------------|--------------------------------------------------|
| **Primary Use**            | Static document summarization         | Dynamic data management                          |
| **Data Handling**          | Batch-oriented processing             | Continuous, incremental updates                  |
| **Knowledge Structure**    | Entity clusters & community summaries | Episodic data, semantic entities, communities    |
| **Retrieval Method**       | Sequential LLM summarization          | Hybrid semantic, keyword, and graph-based search |
| **Adaptability**           | Low                                   | High                                             |
| **Temporal Handling**      | Basic timestamp tracking              | Explicit bi-temporal tracking                    |
| **Contradiction Handling** | LLM-driven summarization judgments    | Temporal edge invalidation                       |
| **Query Latency**          | Seconds to tens of seconds            | Typically sub-second latency                     |
| **Custom Entity Types**    | No                                    | Yes, customizable                                |
| **Scalability**            | Moderate                              | High, optimized for large datasets               |

Graphiti is specifically designed to address the challenges of dynamic and frequently updated datasets, making it
particularly suitable for applications requiring real-time interaction and precise historical queries.

## Installation

Requirements:

- Python 3.10 or higher
- Neo4j 5.26 / FalkorDB 1.1.2 / Kuzu 0.11.2 / Amazon Neptune Database Cluster or Neptune Analytics Graph + Amazon
  OpenSearch Serverless collection (serves as the full text search backend)
- OpenAI API key (Graphiti defaults to OpenAI for LLM inference and embedding)

> [!IMPORTANT]
> Graphiti works best with LLM services that support Structured Output (such as OpenAI and Gemini).
> Using other services may result in incorrect output schemas and ingestion failures. This is particularly
> problematic when using smaller models.

Optional:

- Google Gemini, Anthropic, or Groq API key (for alternative LLM providers)

> [!TIP]
> The simplest way to install Neo4j is via [Neo4j Desktop](https://neo4j.com/download/). It provides a user-friendly
> interface to manage Neo4j instances and databases.
> Alternatively, you can use FalkorDB on-premises via Docker and instantly start with the quickstart example:

```bash
docker run -p 6379:6379 -p 3000:3000 -it --rm falkordb/falkordb:latest

```

```bash
pip install graphiti-core
```

or

```bash
uv add graphiti-core
```

### Installing with FalkorDB Support

If you plan to use FalkorDB as your graph database backend, install with the FalkorDB extra:

```bash
pip install graphiti-core[falkordb]

# or with uv
uv add graphiti-core[falkordb]
```

### Installing with Kuzu Support

If you plan to use Kuzu as your graph database backend, install with the Kuzu extra:

```bash
pip install graphiti-core[kuzu]

# or with uv
uv add graphiti-core[kuzu]
```

### Installing with Amazon Neptune Support

If you plan to use Amazon Neptune as your graph database backend, install with the Amazon Neptune extra:

```bash
pip install graphiti-core[neptune]

# or with uv
uv add graphiti-core[neptune]
```

### You can also install optional LLM providers as extras:

```bash
# Install with Anthropic support
pip install graphiti-core[anthropic]

# Install with Groq support
pip install graphiti-core[groq]

# Install with Google Gemini support
pip install graphiti-core[google-genai]

# Install with multiple providers
pip install graphiti-core[anthropic,groq,google-genai]

# Install with FalkorDB and LLM providers
pip install graphiti-core[falkordb,anthropic,google-genai]

# Install with Amazon Neptune
pip install graphiti-core[neptune]
```

<<<<<<< HEAD
### CLI Tool (Optional)

Graphiti includes an optional command-line interface that allows you to interact with the knowledge graph directly from the terminal. To install the CLI:

```bash
# Install with CLI support
pip install graphiti-core[cli]

# Install with CLI and other providers
pip install graphiti-core[cli,anthropic,groq]
```

The CLI provides commands for:
- Adding JSON data as episodes
- Searching nodes and relationships
- Managing episodes and entity edges
- Testing connections to Neo4j

For CLI usage and examples, see the [CLI documentation](./cli/README.md).
=======
## Default to Low Concurrency; LLM Provider 429 Rate Limit Errors

Graphiti's ingestion pipelines are designed for high concurrency. By default, concurrency is set low to avoid LLM
Provider 429 Rate Limit Errors. If you find Graphiti slow, please increase concurrency as described below.

Concurrency controlled by the `SEMAPHORE_LIMIT` environment variable. By default, `SEMAPHORE_LIMIT` is set to `10`
concurrent operations to help prevent `429` rate limit errors from your LLM provider. If you encounter such errors, try
lowering this value.

If your LLM provider allows higher throughput, you can increase `SEMAPHORE_LIMIT` to boost episode ingestion
performance.
>>>>>>> d5c4fc0b

## Quick Start

> [!IMPORTANT]
> Graphiti defaults to using OpenAI for LLM inference and embedding. Ensure that an `OPENAI_API_KEY` is set in your
> environment.
> Support for Anthropic and Groq LLM inferences is available, too. Other LLM providers may be supported via OpenAI
> compatible APIs.

For a complete working example, see the [Quickstart Example](./examples/quickstart/README.md) in the examples directory.
The quickstart demonstrates:

1. Connecting to a Neo4j, Amazon Neptune, FalkorDB, or Kuzu database
2. Initializing Graphiti indices and constraints
3. Adding episodes to the graph (both text and structured JSON)
4. Searching for relationships (edges) using hybrid search
5. Reranking search results using graph distance
6. Searching for nodes using predefined search recipes

The example is fully documented with clear explanations of each functionality and includes a comprehensive README with
setup instructions and next steps.

### Running with Docker Compose

You can use Docker Compose to quickly start the required services:

- **Neo4j Docker:**
  ```sh
  docker compose up
  ```
  This will start the Neo4j Docker service and related components.

- **FalkorDB Docker:**
  ```sh
  docker compose --profile falkordb up
  ```
  This will start the FalkorDB Docker service and related components.

## MCP Server

The `mcp_server` directory contains a Model Context Protocol (MCP) server implementation for Graphiti. This server
allows AI assistants to interact with Graphiti's knowledge graph capabilities through the MCP protocol.

Key features of the MCP server include:

- Episode management (add, retrieve, delete)
- Entity management and relationship handling
- Semantic and hybrid search capabilities
- Group management for organizing related data
- Graph maintenance operations

The MCP server can be deployed using Docker with Neo4j, making it easy to integrate Graphiti into your AI assistant
workflows.

For detailed setup instructions and usage examples, see the [MCP server README](./mcp_server/README.md).

## REST Service

The `server` directory contains an API service for interacting with the Graphiti API. It is built using FastAPI.

Please see the [server README](./server/README.md) for more information.

## Optional Environment Variables

In addition to the Neo4j and OpenAi-compatible credentials, Graphiti also has a few optional environment variables.
If you are using one of our supported models, such as Anthropic or Voyage models, the necessary environment variables
must be set.

### Database Configuration

Database names are configured directly in the driver constructors:

- **Neo4j**: Database name defaults to `neo4j` (hardcoded in Neo4jDriver)
- **FalkorDB**: Database name defaults to `default_db` (hardcoded in FalkorDriver)

As of v0.17.0, if you need to customize your database configuration, you can instantiate a database driver and pass it
to the Graphiti constructor using the `graph_driver` parameter.

#### Neo4j with Custom Database Name

```python
from graphiti_core import Graphiti
from graphiti_core.driver.neo4j_driver import Neo4jDriver

# Create a Neo4j driver with custom database name
driver = Neo4jDriver(
    uri="bolt://localhost:7687",
    user="neo4j",
    password="password",
    database="my_custom_database"  # Custom database name
)

# Pass the driver to Graphiti
graphiti = Graphiti(graph_driver=driver)
```

#### FalkorDB with Custom Database Name

```python
from graphiti_core import Graphiti
from graphiti_core.driver.falkordb_driver import FalkorDriver

# Create a FalkorDB driver with custom database name
driver = FalkorDriver(
    host="localhost",
    port=6379,
    username="falkor_user",  # Optional
    password="falkor_password",  # Optional
    database="my_custom_graph"  # Custom database name
)

# Pass the driver to Graphiti
graphiti = Graphiti(graph_driver=driver)
```

#### Kuzu

```python
from graphiti_core import Graphiti
from graphiti_core.driver.kuzu_driver import KuzuDriver

# Create a Kuzu driver
driver = KuzuDriver(db="/tmp/graphiti.kuzu")

# Pass the driver to Graphiti
graphiti = Graphiti(graph_driver=driver)
```

#### Amazon Neptune

```python
from graphiti_core import Graphiti
from graphiti_core.driver.neptune_driver import NeptuneDriver

# Create a FalkorDB driver with custom database name
driver = NeptuneDriver(
    host= < NEPTUNE
ENDPOINT >,
aoss_host = < Amazon
OpenSearch
Serverless
Host >,
port = < PORT >  # Optional, defaults to 8182,
         aoss_port = < PORT >  # Optional, defaults to 443
)

driver = NeptuneDriver(host=neptune_uri, aoss_host=aoss_host, port=neptune_port)

# Pass the driver to Graphiti
graphiti = Graphiti(graph_driver=driver)
```

## Using Graphiti with Azure OpenAI

Graphiti supports Azure OpenAI for both LLM inference and embeddings using Azure's OpenAI v1 API compatibility layer.

### Quick Start

```python
from openai import AsyncOpenAI
from graphiti_core import Graphiti
from graphiti_core.llm_client.azure_openai_client import AzureOpenAILLMClient
from graphiti_core.llm_client.config import LLMConfig
from graphiti_core.embedder.azure_openai import AzureOpenAIEmbedderClient

# Initialize Azure OpenAI client using the standard OpenAI client
# with Azure's v1 API endpoint
azure_client = AsyncOpenAI(
    base_url="https://your-resource-name.openai.azure.com/openai/v1/",
    api_key="your-api-key",
)

# Create LLM and Embedder clients
llm_client = AzureOpenAILLMClient(
    azure_client=azure_client,
    config=LLMConfig(model="gpt-5-mini", small_model="gpt-5-mini")  # Your Azure deployment name
)
embedder_client = AzureOpenAIEmbedderClient(
    azure_client=azure_client,
    model="text-embedding-3-small"  # Your Azure embedding deployment name
)

# Initialize Graphiti with Azure OpenAI clients
graphiti = Graphiti(
    "bolt://localhost:7687",
    "neo4j",
    "password",
    llm_client=llm_client,
    embedder=embedder_client,
)

# Now you can use Graphiti with Azure OpenAI
```

**Key Points:**
- Use the standard `AsyncOpenAI` client with Azure's v1 API endpoint format: `https://your-resource-name.openai.azure.com/openai/v1/`
- The deployment names (e.g., `gpt-5-mini`, `text-embedding-3-small`) should match your Azure OpenAI deployment names
- See `examples/azure-openai/` for a complete working example

Make sure to replace the placeholder values with your actual Azure OpenAI credentials and deployment names.

## Using Graphiti with Google Gemini

Graphiti supports Google's Gemini models for LLM inference, embeddings, and cross-encoding/reranking. To use Gemini,
you'll need to configure the LLM client, embedder, and the cross-encoder with your Google API key.

Install Graphiti:

```bash
uv add "graphiti-core[google-genai]"

# or

pip install "graphiti-core[google-genai]"
```

```python
from graphiti_core import Graphiti
from graphiti_core.llm_client.gemini_client import GeminiClient, LLMConfig
from graphiti_core.embedder.gemini import GeminiEmbedder, GeminiEmbedderConfig
from graphiti_core.cross_encoder.gemini_reranker_client import GeminiRerankerClient

# Google API key configuration
api_key = "<your-google-api-key>"

# Initialize Graphiti with Gemini clients
graphiti = Graphiti(
    "bolt://localhost:7687",
    "neo4j",
    "password",
    llm_client=GeminiClient(
        config=LLMConfig(
            api_key=api_key,
            model="gemini-2.0-flash"
        )
    ),
    embedder=GeminiEmbedder(
        config=GeminiEmbedderConfig(
            api_key=api_key,
            embedding_model="embedding-001"
        )
    ),
    cross_encoder=GeminiRerankerClient(
        config=LLMConfig(
            api_key=api_key,
            model="gemini-2.5-flash-lite"
        )
    )
)

# Now you can use Graphiti with Google Gemini for all components
```

The Gemini reranker uses the `gemini-2.5-flash-lite` model by default, which is optimized for
cost-effective and low-latency classification tasks. It uses the same boolean classification approach as the OpenAI
reranker, leveraging Gemini's log probabilities feature to rank passage relevance.

## Using Graphiti with Ollama (Local LLM)

Graphiti supports Ollama for running local LLMs and embedding models via Ollama's OpenAI-compatible API. This is ideal
for privacy-focused applications or when you want to avoid API costs.

**Note:** Use `OpenAIGenericClient` (not `OpenAIClient`) for Ollama and other OpenAI-compatible providers like LM Studio. The `OpenAIGenericClient` is optimized for local models with a higher default max token limit (16K vs 8K) and full support for structured outputs.

Install the models:

```bash
ollama pull deepseek-r1:7b # LLM
ollama pull nomic-embed-text # embeddings
```

```python
from graphiti_core import Graphiti
from graphiti_core.llm_client.config import LLMConfig
from graphiti_core.llm_client.openai_generic_client import OpenAIGenericClient
from graphiti_core.embedder.openai import OpenAIEmbedder, OpenAIEmbedderConfig
from graphiti_core.cross_encoder.openai_reranker_client import OpenAIRerankerClient

# Configure Ollama LLM client
llm_config = LLMConfig(
    api_key="ollama",  # Ollama doesn't require a real API key, but some placeholder is needed
    model="deepseek-r1:7b",
    small_model="deepseek-r1:7b",
    base_url="http://localhost:11434/v1",  # Ollama's OpenAI-compatible endpoint
)

llm_client = OpenAIGenericClient(config=llm_config)

# Initialize Graphiti with Ollama clients
graphiti = Graphiti(
    "bolt://localhost:7687",
    "neo4j",
    "password",
    llm_client=llm_client,
    embedder=OpenAIEmbedder(
        config=OpenAIEmbedderConfig(
            api_key="ollama",  # Placeholder API key
            embedding_model="nomic-embed-text",
            embedding_dim=768,
            base_url="http://localhost:11434/v1",
        )
    ),
    cross_encoder=OpenAIRerankerClient(client=llm_client, config=llm_config),
)

# Now you can use Graphiti with local Ollama models
```

Ensure Ollama is running (`ollama serve`) and that you have pulled the models you want to use.

## Documentation

- [Guides and API documentation](https://help.getzep.com/graphiti).
- [Quick Start](https://help.getzep.com/graphiti/graphiti/quick-start)
- [Building an agent with LangChain's LangGraph and Graphiti](https://help.getzep.com/graphiti/integrations/lang-graph-agent)

## Telemetry

Graphiti collects anonymous usage statistics to help us understand how the framework is being used and improve it for
everyone. We believe transparency is important, so here's exactly what we collect and why.

### What We Collect

When you initialize a Graphiti instance, we collect:

- **Anonymous identifier**: A randomly generated UUID stored locally in `~/.cache/graphiti/telemetry_anon_id`
- **System information**: Operating system, Python version, and system architecture
- **Graphiti version**: The version you're using
- **Configuration choices**:
    - LLM provider type (OpenAI, Azure, Anthropic, etc.)
    - Database backend (Neo4j, FalkorDB, Kuzu, Amazon Neptune Database or Neptune Analytics)
    - Embedder provider (OpenAI, Azure, Voyage, etc.)

### What We Don't Collect

We are committed to protecting your privacy. We **never** collect:

- Personal information or identifiers
- API keys or credentials
- Your actual data, queries, or graph content
- IP addresses or hostnames
- File paths or system-specific information
- Any content from your episodes, nodes, or edges

### Why We Collect This Data

This information helps us:

- Understand which configurations are most popular to prioritize support and testing
- Identify which LLM and database providers to focus development efforts on
- Track adoption patterns to guide our roadmap
- Ensure compatibility across different Python versions and operating systems

By sharing this anonymous information, you help us make Graphiti better for everyone in the community.

### View the Telemetry Code

The Telemetry code [may be found here](graphiti_core/telemetry/telemetry.py).

### How to Disable Telemetry

Telemetry is **opt-out** and can be disabled at any time. To disable telemetry collection:

**Option 1: Environment Variable**

```bash
export GRAPHITI_TELEMETRY_ENABLED=false
```

**Option 2: Set in your shell profile**

```bash
# For bash users (~/.bashrc or ~/.bash_profile)
echo 'export GRAPHITI_TELEMETRY_ENABLED=false' >> ~/.bashrc

# For zsh users (~/.zshrc)
echo 'export GRAPHITI_TELEMETRY_ENABLED=false' >> ~/.zshrc
```

**Option 3: Set for a specific Python session**

```python
import os

os.environ['GRAPHITI_TELEMETRY_ENABLED'] = 'false'

# Then initialize Graphiti as usual
from graphiti_core import Graphiti

graphiti = Graphiti(...)
```

Telemetry is automatically disabled during test runs (when `pytest` is detected).

### Technical Details

- Telemetry uses PostHog for anonymous analytics collection
- All telemetry operations are designed to fail silently - they will never interrupt your application or affect Graphiti
  functionality
- The anonymous ID is stored locally and is not tied to any personal information

## Status and Roadmap

Graphiti is under active development. We aim to maintain API stability while working on:

- [x] Supporting custom graph schemas:
    - Allow developers to provide their own defined node and edge classes when ingesting episodes
    - Enable more flexible knowledge representation tailored to specific use cases
- [x] Enhancing retrieval capabilities with more robust and configurable options
- [x] Graphiti MCP Server
- [ ] Expanding test coverage to ensure reliability and catch edge cases

## Contributing

We encourage and appreciate all forms of contributions, whether it's code, documentation, addressing GitHub Issues, or
answering questions in the Graphiti Discord channel. For detailed guidelines on code contributions, please refer
to [CONTRIBUTING](CONTRIBUTING.md).

## Support

Join the [Zep Discord server](https://discord.com/invite/W8Kw6bsgXQ) and make your way to the **#Graphiti** channel!<|MERGE_RESOLUTION|>--- conflicted
+++ resolved
@@ -223,27 +223,6 @@
 pip install graphiti-core[neptune]
 ```
 
-<<<<<<< HEAD
-### CLI Tool (Optional)
-
-Graphiti includes an optional command-line interface that allows you to interact with the knowledge graph directly from the terminal. To install the CLI:
-
-```bash
-# Install with CLI support
-pip install graphiti-core[cli]
-
-# Install with CLI and other providers
-pip install graphiti-core[cli,anthropic,groq]
-```
-
-The CLI provides commands for:
-- Adding JSON data as episodes
-- Searching nodes and relationships
-- Managing episodes and entity edges
-- Testing connections to Neo4j
-
-For CLI usage and examples, see the [CLI documentation](./cli/README.md).
-=======
 ## Default to Low Concurrency; LLM Provider 429 Rate Limit Errors
 
 Graphiti's ingestion pipelines are designed for high concurrency. By default, concurrency is set low to avoid LLM
@@ -255,7 +234,6 @@
 
 If your LLM provider allows higher throughput, you can increase `SEMAPHORE_LIMIT` to boost episode ingestion
 performance.
->>>>>>> d5c4fc0b
 
 ## Quick Start
 
