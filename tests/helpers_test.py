"""
Copyright 2024, Zep Software, Inc.

Licensed under the Apache License, Version 2.0 (the "License");
you may not use this file except in compliance with the License.
You may obtain a copy of the License at

    http://www.apache.org/licenses/LICENSE-2.0

Unless required by applicable law or agreed to in writing, software
distributed under the License is distributed on an "AS IS" BASIS,
WITHOUT WARRANTIES OR CONDITIONS OF ANY KIND, either express or implied.
See the License for the specific language governing permissions and
limitations under the License.
"""

import os
from unittest.mock import Mock

import numpy as np
import pytest
from dotenv import load_dotenv

from graphiti_core.driver.driver import GraphDriver, GraphProvider
from graphiti_core.embedder.client import EmbedderClient
from graphiti_core.helpers import lucene_sanitize
from graphiti_core.utils.maintenance.graph_data_operations import clear_data

load_dotenv()

drivers: list[GraphProvider] = []
if os.getenv('DISABLE_NEO4J') is None:
    try:
        from graphiti_core.driver.neo4j_driver import Neo4jDriver

        drivers.append(GraphProvider.NEO4J)
    except ImportError:
        pass

if os.getenv('DISABLE_FALKORDB') is None:
    try:
        from graphiti_core.driver.falkordb_driver import FalkorDriver

        drivers.append(GraphProvider.FALKORDB)
    except ImportError:
        pass

if os.getenv('DISABLE_KUZU') is None:
    try:
        from graphiti_core.driver.kuzu_driver import KuzuDriver

        drivers.append(GraphProvider.KUZU)
    except ImportError:
        raise

if os.getenv('DISABLE_NEPTUNE') is None:
    try:
        from graphiti_core.driver.neptune_driver import NeptuneDriver

<<<<<<< HEAD
        drivers.append(GraphProvider.NEPTUNE)
=======
        HAS_NEPTUNE = False
>>>>>>> 1edcbaa9
    except ImportError:
        pass

NEO4J_URI = os.getenv('NEO4J_URI', 'bolt://localhost:7687')
NEO4J_USER = os.getenv('NEO4J_USER', 'neo4j')
NEO4J_PASSWORD = os.getenv('NEO4J_PASSWORD', 'test')

FALKORDB_HOST = os.getenv('FALKORDB_HOST', 'localhost')
FALKORDB_PORT = os.getenv('FALKORDB_PORT', '6379')
FALKORDB_USER = os.getenv('FALKORDB_USER', None)
FALKORDB_PASSWORD = os.getenv('FALKORDB_PASSWORD', None)

NEPTUNE_HOST = os.getenv('NEPTUNE_HOST', 'localhost')
NEPTUNE_PORT = os.getenv('NEPTUNE_PORT', 8182)
AOSS_HOST = os.getenv('AOSS_HOST', None)

KUZU_DB = os.getenv('KUZU_DB', ':memory:')

group_id = 'graphiti_test_group'
group_id_2 = 'graphiti_test_group_2'


def get_driver(provider: GraphProvider) -> GraphDriver:
    if provider == GraphProvider.NEO4J:
        return Neo4jDriver(
            uri=NEO4J_URI,
            user=NEO4J_USER,
            password=NEO4J_PASSWORD,
        )
    elif provider == GraphProvider.FALKORDB:
        return FalkorDriver(
            host=FALKORDB_HOST,
            port=int(FALKORDB_PORT),
            username=FALKORDB_USER,
            password=FALKORDB_PASSWORD,
        )
    elif provider == GraphProvider.KUZU:
        driver = KuzuDriver(
            db=KUZU_DB,
        )
        return driver
    elif provider == GraphProvider.NEPTUNE:
        return NeptuneDriver(
            host=NEPTUNE_HOST,
            port=int(NEPTUNE_PORT),
            aoss_host=AOSS_HOST,
        )
    else:
        raise ValueError(f'Driver {provider} not available')


@pytest.fixture(params=drivers)
async def graph_driver(request):
    driver = request.param
    graph_driver = get_driver(driver)
    await clear_data(graph_driver, [group_id, group_id_2])
    try:
        yield graph_driver  # provide driver to the test
    finally:
        # always called, even if the test fails or raises
        # await clean_up(graph_driver)
        await graph_driver.close()


embedding_dim = 384
embeddings = {
    key: np.random.uniform(0.0, 0.9, embedding_dim).tolist()
    for key in [
        'Alice',
        'Bob',
        'Alice likes Bob',
        'test_entity_1',
        'test_entity_2',
        'test_entity_3',
        'test_entity_4',
        'test_entity_alice',
        'test_entity_bob',
        'test_entity_1 is a duplicate of test_entity_2',
        'test_entity_3 is a duplicate of test_entity_4',
        'test_entity_1 relates to test_entity_2',
        'test_entity_1 relates to test_entity_3',
        'test_entity_2 relates to test_entity_3',
        'test_entity_1 relates to test_entity_4',
        'test_entity_2 relates to test_entity_4',
        'test_entity_3 relates to test_entity_4',
        'test_entity_1 relates to test_entity_2',
        'test_entity_3 relates to test_entity_4',
        'test_entity_2 relates to test_entity_3',
        'test_community_1',
        'test_community_2',
    ]
}
embeddings['Alice Smith'] = embeddings['Alice']


@pytest.fixture
def mock_embedder():
    mock_model = Mock(spec=EmbedderClient)

    def mock_embed(input_data):
        if isinstance(input_data, str):
            return embeddings[input_data]
        elif isinstance(input_data, list):
            combined_input = ' '.join(input_data)
            return embeddings[combined_input]
        else:
            raise ValueError(f'Unsupported input type: {type(input_data)}')

    mock_model.create.side_effect = mock_embed
    return mock_model


def test_lucene_sanitize():
    # Call the function with test data
    queries = [
        (
            'This has every escape character + - && || ! ( ) { } [ ] ^ " ~ * ? : \\ /',
            '\\This has every escape character \\+ \\- \\&\\& \\|\\| \\! \\( \\) \\{ \\} \\[ \\] \\^ \\" \\~ \\* \\? \\: \\\\ \\/',
        ),
        ('this has no escape characters', 'this has no escape characters'),
    ]

    for query, assert_result in queries:
        result = lucene_sanitize(query)
        assert assert_result == result


async def get_node_count(driver: GraphDriver, uuids: list[str]) -> int:
    results, _, _ = await driver.execute_query(
        """
        MATCH (n)
        WHERE n.uuid IN $uuids
        RETURN COUNT(n) as count
        """,
        uuids=uuids,
    )
    return int(results[0]['count'])


async def get_edge_count(driver: GraphDriver, uuids: list[str]) -> int:
    results, _, _ = await driver.execute_query(
        """
        MATCH (n)-[e]->(m)
        WHERE e.uuid IN $uuids
        RETURN COUNT(e) as count
        UNION ALL
        MATCH (e:RelatesToNode_)
        WHERE e.uuid IN $uuids
        RETURN COUNT(e) as count
        """,
        uuids=uuids,
    )
    return sum(int(result['count']) for result in results)


async def print_graph(graph_driver: GraphDriver):
    nodes, _, _ = await graph_driver.execute_query(
        """
        MATCH (n)
        RETURN n.uuid, n.name
        """,
    )
    print('Nodes:')
    for node in nodes:
        print('  ', node)
    edges, _, _ = await graph_driver.execute_query(
        """
        MATCH (n)-[e]->(m)
        RETURN n.name, e.uuid, m.name
        """,
    )
    print('Edges:')
    for edge in edges:
        print('  ', edge)


if __name__ == '__main__':
    pytest.main([__file__])<|MERGE_RESOLUTION|>--- conflicted
+++ resolved
@@ -35,7 +35,7 @@
 
         drivers.append(GraphProvider.NEO4J)
     except ImportError:
-        pass
+        raise
 
 if os.getenv('DISABLE_FALKORDB') is None:
     try:
@@ -43,7 +43,7 @@
 
         drivers.append(GraphProvider.FALKORDB)
     except ImportError:
-        pass
+        raise
 
 if os.getenv('DISABLE_KUZU') is None:
     try:
@@ -53,17 +53,15 @@
     except ImportError:
         raise
 
+# Disable Neptune for now
+os.environ['DISABLE_NEPTUNE'] = 'True'
 if os.getenv('DISABLE_NEPTUNE') is None:
     try:
         from graphiti_core.driver.neptune_driver import NeptuneDriver
 
-<<<<<<< HEAD
         drivers.append(GraphProvider.NEPTUNE)
-=======
-        HAS_NEPTUNE = False
->>>>>>> 1edcbaa9
-    except ImportError:
-        pass
+    except ImportError:
+        raise
 
 NEO4J_URI = os.getenv('NEO4J_URI', 'bolt://localhost:7687')
 NEO4J_USER = os.getenv('NEO4J_USER', 'neo4j')
