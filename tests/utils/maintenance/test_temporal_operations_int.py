import os
from datetime import datetime, timedelta

import pytest
from dotenv import load_dotenv

<<<<<<< HEAD
from core.edges import EntityEdge
from core.llm_client import LLMConfig, OpenAIClient
from core.nodes import EntityNode, EpisodeType, EpisodicNode
from core.utils.maintenance.temporal_operations import (
=======
from graphiti_core.edges import EntityEdge
from graphiti_core.llm_client import LLMConfig, OpenAIClient
from graphiti_core.nodes import EntityNode, EpisodeType, EpisodicNode
from graphiti_core.utils.maintenance.temporal_operations import (
>>>>>>> 83ffb928
    invalidate_edges,
)

load_dotenv()


def setup_llm_client():
    return OpenAIClient(
        LLMConfig(
            api_key=os.getenv('TEST_OPENAI_API_KEY'),
            model=os.getenv('TEST_OPENAI_MODEL'),
            base_url='https://api.openai.com/v1',
        )
    )


def create_test_data():
    now = datetime.now()

    # Create nodes
    node1 = EntityNode(uuid='1', name='Alice', labels=['Person'], created_at=now)
    node2 = EntityNode(uuid='2', name='Bob', labels=['Person'], created_at=now)

    # Create edges
    edge1 = EntityEdge(
        uuid='e1',
        source_node_uuid='1',
        target_node_uuid='2',
        name='LIKES',
        fact='Alice likes Bob',
        created_at=now - timedelta(days=1),
    )
    edge2 = EntityEdge(
        uuid='e2',
        source_node_uuid='1',
        target_node_uuid='2',
        name='DISLIKES',
        fact='Alice dislikes Bob',
        created_at=now,
    )

    existing_edge = (node1, edge1, node2)
    new_edge = (node1, edge2, node2)

    # Create current episode
    current_episode = EpisodicNode(
        name='Current Episode',
        content='Alice now dislikes Bob',
        created_at=now,
        valid_at=now,
        source=EpisodeType.message,
        source_description='Test episode for unit testing',
    )

    # Create previous episodes
    previous_episodes = [
        EpisodicNode(
            name='Previous Episode',
            content='Alice liked Bob',
            created_at=now - timedelta(days=1),
            valid_at=now - timedelta(days=1),
            source=EpisodeType.message,
            source_description='Test previous episode for unit testing',
        )
    ]

    return existing_edge, new_edge, current_episode, previous_episodes


@pytest.mark.asyncio
@pytest.mark.integration
async def test_invalidate_edges():
    existing_edge, new_edge, current_episode, previous_episodes = create_test_data()

    invalidated_edges = await invalidate_edges(
        setup_llm_client(), [existing_edge], [new_edge], current_episode, previous_episodes
    )

    assert len(invalidated_edges) == 1
    assert invalidated_edges[0].uuid == existing_edge[1].uuid
    assert invalidated_edges[0].expired_at is not None


@pytest.mark.asyncio
@pytest.mark.integration
async def test_invalidate_edges_no_invalidation():
    existing_edge, _, current_episode, previous_episodes = create_test_data()

    invalidated_edges = await invalidate_edges(
        setup_llm_client(), [existing_edge], [], current_episode, previous_episodes
    )

    assert len(invalidated_edges) == 0


@pytest.mark.asyncio
@pytest.mark.integration
async def test_invalidate_edges_multiple_existing():
    existing_edge1, new_edge = create_test_data()
    existing_edge2, _ = create_test_data()
    existing_edge2[1].uuid = 'e3'
    existing_edge2[1].name = 'KNOWS'
    existing_edge2[1].fact = 'Alice knows Bob'

    invalidated_edges = await invalidate_edges(
        setup_llm_client(), [existing_edge1, existing_edge2], [new_edge]
    )

    assert len(invalidated_edges) == 1
    assert invalidated_edges[0].uuid == existing_edge1[1].uuid
    assert invalidated_edges[0].expired_at is not None


# Helper function to create more complex test data
def create_complex_test_data():
    now = datetime.now()

    # Create nodes
    node1 = EntityNode(uuid='1', name='Alice', labels=['Person'], created_at=now)
    node2 = EntityNode(uuid='2', name='Bob', labels=['Person'], created_at=now)
    node3 = EntityNode(uuid='3', name='Charlie', labels=['Person'], created_at=now)
    node4 = EntityNode(uuid='4', name='Company XYZ', labels=['Organization'], created_at=now)

    # Create edges
    edge1 = EntityEdge(
        uuid='e1',
        source_node_uuid='1',
        target_node_uuid='2',
        name='LIKES',
        fact='Alice likes Bob',
        created_at=now - timedelta(days=5),
    )
    edge2 = EntityEdge(
        uuid='e2',
        source_node_uuid='1',
        target_node_uuid='3',
        name='FRIENDS_WITH',
        fact='Alice is friends with Charlie',
        created_at=now - timedelta(days=3),
    )
    edge3 = EntityEdge(
        uuid='e3',
        source_node_uuid='2',
        target_node_uuid='4',
        name='WORKS_FOR',
        fact='Bob works for Company XYZ',
        created_at=now - timedelta(days=2),
    )

    existing_edge1 = (node1, edge1, node2)
    existing_edge2 = (node1, edge2, node3)
    existing_edge3 = (node2, edge3, node4)

    return [existing_edge1, existing_edge2, existing_edge3], [
        node1,
        node2,
        node3,
        node4,
    ]


@pytest.mark.asyncio
@pytest.mark.integration
async def test_invalidate_edges_complex():
    existing_edges, nodes = create_complex_test_data()

    # Create a new edge that contradicts an existing one
    new_edge = (
        nodes[0],
        EntityEdge(
            uuid='e4',
            source_node_uuid='1',
            target_node_uuid='2',
            name='DISLIKES',
            fact='Alice dislikes Bob',
            created_at=datetime.now(),
        ),
        nodes[1],
    )

    invalidated_edges = await invalidate_edges(setup_llm_client(), existing_edges, [new_edge])

    assert len(invalidated_edges) == 1
    assert invalidated_edges[0].uuid == 'e1'
    assert invalidated_edges[0].expired_at is not None


@pytest.mark.asyncio
@pytest.mark.integration
async def test_invalidate_edges_temporal_update():
    existing_edges, nodes = create_complex_test_data()

    # Create a new edge that updates an existing one with new information
    new_edge = (
        nodes[1],
        EntityEdge(
            uuid='e5',
            source_node_uuid='2',
            target_node_uuid='4',
            name='LEFT_JOB',
            fact='Bob left his job at Company XYZ',
            created_at=datetime.now(),
        ),
        nodes[3],
    )

    invalidated_edges = await invalidate_edges(setup_llm_client(), existing_edges, [new_edge])

    assert len(invalidated_edges) == 1
    assert invalidated_edges[0].uuid == 'e3'
    assert invalidated_edges[0].expired_at is not None


@pytest.mark.asyncio
@pytest.mark.integration
async def test_invalidate_edges_multiple_invalidations():
    existing_edges, nodes = create_complex_test_data()

    # Create new edges that invalidate multiple existing edges
    new_edge1 = (
        nodes[0],
        EntityEdge(
            uuid='e6',
            source_node_uuid='1',
            target_node_uuid='2',
            name='ENEMIES_WITH',
            fact='Alice and Bob are now enemies',
            created_at=datetime.now(),
        ),
        nodes[1],
    )
    new_edge2 = (
        nodes[0],
        EntityEdge(
            uuid='e7',
            source_node_uuid='1',
            target_node_uuid='3',
            name='ENDED_FRIENDSHIP',
            fact='Alice ended her friendship with Charlie',
            created_at=datetime.now(),
        ),
        nodes[2],
    )

    invalidated_edges = await invalidate_edges(
        setup_llm_client(), existing_edges, [new_edge1, new_edge2]
    )

    assert len(invalidated_edges) == 2
    assert set(edge.uuid for edge in invalidated_edges) == {'e1', 'e2'}
    for edge in invalidated_edges:
        assert edge.expired_at is not None


@pytest.mark.asyncio
@pytest.mark.integration
async def test_invalidate_edges_no_effect():
    existing_edges, nodes = create_complex_test_data()

    # Create a new edge that doesn't invalidate any existing edges
    new_edge = (
        nodes[2],
        EntityEdge(
            uuid='e8',
            source_node_uuid='3',
            target_node_uuid='4',
            name='APPLIED_TO',
            fact='Charlie applied to Company XYZ',
            created_at=datetime.now(),
        ),
        nodes[3],
    )

    invalidated_edges = await invalidate_edges(setup_llm_client(), existing_edges, [new_edge])

    assert len(invalidated_edges) == 0


@pytest.mark.asyncio
@pytest.mark.integration
async def test_invalidate_edges_partial_update():
    existing_edges, nodes = create_complex_test_data()

    # Create a new edge that partially updates an existing one
    new_edge = (
        nodes[1],
        EntityEdge(
            uuid='e9',
            source_node_uuid='2',
            target_node_uuid='4',
            name='CHANGED_POSITION',
            fact='Bob changed his position at Company XYZ',
            created_at=datetime.now(),
        ),
        nodes[3],
    )

    invalidated_edges = await invalidate_edges(setup_llm_client(), existing_edges, [new_edge])

    assert len(invalidated_edges) == 0  # The existing edge is not invalidated, just updated


@pytest.mark.asyncio
@pytest.mark.integration
async def test_invalidate_edges_empty_inputs():
    invalidated_edges = await invalidate_edges(setup_llm_client(), [], [])

    assert len(invalidated_edges) == 0<|MERGE_RESOLUTION|>--- conflicted
+++ resolved
@@ -4,17 +4,10 @@
 import pytest
 from dotenv import load_dotenv
 
-<<<<<<< HEAD
-from core.edges import EntityEdge
-from core.llm_client import LLMConfig, OpenAIClient
-from core.nodes import EntityNode, EpisodeType, EpisodicNode
-from core.utils.maintenance.temporal_operations import (
-=======
 from graphiti_core.edges import EntityEdge
 from graphiti_core.llm_client import LLMConfig, OpenAIClient
 from graphiti_core.nodes import EntityNode, EpisodeType, EpisodicNode
 from graphiti_core.utils.maintenance.temporal_operations import (
->>>>>>> 83ffb928
     invalidate_edges,
 )
 
