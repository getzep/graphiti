"""
Copyright 2024, Zep Software, Inc.

Licensed under the Apache License, Version 2.0 (the "License");
you may not use this file except in compliance with the License.
You may obtain a copy of the License at

    http://www.apache.org/licenses/LICENSE-2.0

Unless required by applicable law or agreed to in writing, software
distributed under the License is distributed on an "AS IS" BASIS,
WITHOUT WARRANTIES OR CONDITIONS OF ANY KIND, either express or implied.
See the License for the specific language governing permissions and
limitations under the License.
"""

import logging
import sys

import pytest

from graphiti_core.graphiti import Graphiti
from graphiti_core.search.search_filters import ComparisonOperator, DateFilter, SearchFilters
from graphiti_core.search.search_helpers import search_results_to_context_string
from graphiti_core.utils.datetime_utils import utc_now
from tests.helpers_test import drivers, get_driver

pytestmark = pytest.mark.integration
pytest_plugins = ('pytest_asyncio',)


def setup_logging():
    # Create a logger
    logger = logging.getLogger()
    logger.setLevel(logging.INFO)  # Set the logging level to INFO

    # Create console handler and set level to INFO
    console_handler = logging.StreamHandler(sys.stdout)
    console_handler.setLevel(logging.INFO)

    # Create formatter
    formatter = logging.Formatter('%(asctime)s - %(name)s - %(levelname)s - %(message)s')

    # Add formatter to console handler
    console_handler.setFormatter(formatter)

    # Add console handler to logger
    logger.addHandler(console_handler)

    return logger


@pytest.mark.asyncio
@pytest.mark.parametrize(
    'driver',
    drivers,
    ids=drivers,
)
async def test_graphiti_init(driver):
    logger = setup_logging()
    driver = get_driver(driver)
    graphiti = Graphiti(graph_driver=driver)

    await graphiti.build_indices_and_constraints()

    search_filter = SearchFilters(
        created_at=[[DateFilter(date=utc_now(), comparison_operator=ComparisonOperator.less_than)]]
    )

<<<<<<< HEAD
    results = await graphiti.search_(query='Who is Tania?', search_filter=search_filter)
=======
    results = await graphiti.search_(
        query='What is the hall of portrait?',
        search_filter=search_filter,
    )

>>>>>>> 38dd3e8d
    pretty_results = search_results_to_context_string(results)
    logger.info(pretty_results)

    await graphiti.close()<|MERGE_RESOLUTION|>--- conflicted
+++ resolved
@@ -67,15 +67,11 @@
         created_at=[[DateFilter(date=utc_now(), comparison_operator=ComparisonOperator.less_than)]]
     )
 
-<<<<<<< HEAD
-    results = await graphiti.search_(query='Who is Tania?', search_filter=search_filter)
-=======
     results = await graphiti.search_(
         query='What is the hall of portrait?',
         search_filter=search_filter,
     )
 
->>>>>>> 38dd3e8d
     pretty_results = search_results_to_context_string(results)
     logger.info(pretty_results)
 
