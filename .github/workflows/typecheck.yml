name: MyPy Type Check

on:
  push:
    branches: ["main"]
  pull_request:
    branches: ["main"]

jobs:
  mypy:
    runs-on: depot-ubuntu-22.04
    environment: development
    steps:
      - uses: actions/checkout@v4
      - name: Set up Python
        id: setup-python
        uses: actions/setup-python@v5
        with:
          python-version: "3.10"
      - name: Install uv
        uses: astral-sh/setup-uv@v3
        with:
<<<<<<< HEAD
          version: 2.1.2
          virtualenvs-create: true
          virtualenvs-in-project: true
          installer-parallel: true
      - name: Update lock file
        run: poetry lock
=======
          version: "latest"
>>>>>>> 19772aa5
      - name: Install dependencies
        run: uv sync --extra dev
      - name: Run MyPy for graphiti-core
        shell: bash
        run: |
          set -o pipefail
          uv run mypy ./graphiti_core --show-column-numbers --show-error-codes | sed -E '
            s/^(.*):([0-9]+):([0-9]+): (error|warning): (.+) \[(.+)\]/::error file=\1,line=\2,endLine=\2,col=\3,title=\6::\5/;
            s/^(.*):([0-9]+):([0-9]+): note: (.+)/::notice file=\1,line=\2,endLine=\2,col=\3,title=Note::\4/;
          '
      - name: Install graph-service dependencies
        shell: bash
        run: |
          cd server
<<<<<<< HEAD
          poetry lock
          poetry install --no-interaction --with dev
=======
          uv sync --extra dev
>>>>>>> 19772aa5
      - name: Run MyPy for graph-service
        shell: bash
        run: |
          cd server
          set -o pipefail
          uv run mypy . --show-column-numbers --show-error-codes | sed -E '
            s/^(.*):([0-9]+):([0-9]+): (error|warning): (.+) \[(.+)\]/::error file=\1,line=\2,endLine=\2,col=\3,title=\6::\5/;
            s/^(.*):([0-9]+):([0-9]+): note: (.+)/::notice file=\1,line=\2,endLine=\2,col=\3,title=Note::\4/;
          '<|MERGE_RESOLUTION|>--- conflicted
+++ resolved
@@ -20,16 +20,12 @@
       - name: Install uv
         uses: astral-sh/setup-uv@v3
         with:
-<<<<<<< HEAD
           version: 2.1.2
           virtualenvs-create: true
           virtualenvs-in-project: true
           installer-parallel: true
       - name: Update lock file
         run: poetry lock
-=======
-          version: "latest"
->>>>>>> 19772aa5
       - name: Install dependencies
         run: uv sync --extra dev
       - name: Run MyPy for graphiti-core
@@ -44,12 +40,7 @@
         shell: bash
         run: |
           cd server
-<<<<<<< HEAD
-          poetry lock
-          poetry install --no-interaction --with dev
-=======
           uv sync --extra dev
->>>>>>> 19772aa5
       - name: Run MyPy for graph-service
         shell: bash
         run: |
