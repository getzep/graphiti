# Graphiti MCP Server

Graphiti is a framework for building and querying temporally-aware knowledge graphs, specifically tailored for AI agents
operating in dynamic environments. Unlike traditional retrieval-augmented generation (RAG) methods, Graphiti
continuously integrates user interactions, structured and unstructured enterprise data, and external information into a
coherent, queryable graph. The framework supports incremental data updates, efficient retrieval, and precise historical
queries without requiring complete graph recomputation, making it suitable for developing interactive, context-aware AI
applications.

This is an experimental Model Context Protocol (MCP) server implementation for Graphiti. The MCP server exposes
Graphiti's key functionality through the MCP protocol, allowing AI assistants to interact with Graphiti's knowledge
graph capabilities.

## Features

The Graphiti MCP server provides comprehensive knowledge graph capabilities:

- **Episode Management**: Add, retrieve, and delete episodes (text, messages, or JSON data)
- **Entity Management**: Search and manage entity nodes and relationships in the knowledge graph
- **Search Capabilities**: Search for facts (edges) and node summaries using semantic and hybrid search
- **Group Management**: Organize and manage groups of related data with group_id filtering
- **Graph Maintenance**: Clear the graph and rebuild indices
- **Graph Database Support**: Multiple backend options including FalkorDB (default) and Neo4j
- **Multiple LLM Providers**: Support for OpenAI, Anthropic, Gemini, Groq, and Azure OpenAI
- **Multiple Embedding Providers**: Support for OpenAI, Voyage, Sentence Transformers, and Gemini embeddings
- **Rich Entity Types**: Built-in entity types including Preferences, Requirements, Procedures, Locations, Events, Organizations, Documents, and more for structured knowledge extraction
- **HTTP Transport**: Default HTTP transport with MCP endpoint at `/mcp/` for broad client compatibility
- **Queue-based Processing**: Asynchronous episode processing with configurable concurrency limits

## Quick Start

### Clone the Graphiti GitHub repo

```bash
git clone https://github.com/getzep/graphiti.git
```

or

```bash
gh repo clone getzep/graphiti
```

### For Claude Desktop and other `stdio` only clients

1. Note the full path to this directory.

```
cd graphiti && pwd
```

2. Install the [Graphiti prerequisites](#prerequisites).

3. Configure Claude, Cursor, or other MCP client to use [Graphiti with a `stdio` transport](#integrating-with-mcp-clients). See the client documentation on where to find their MCP configuration files.

### For Cursor and other HTTP-enabled clients

1. Change directory to the `mcp_server` directory

`cd graphiti/mcp_server`

2. Start the combined FalkorDB + MCP server using Docker Compose (recommended)

```bash
docker compose up
```

This starts both FalkorDB and the MCP server in a single container.

**Alternative**: Run with separate containers using Neo4j:
```bash
docker compose -f docker/docker-compose-neo4j.yml up
```

4. Point your MCP client to `http://localhost:8000/mcp/`

## Installation

### Prerequisites

<<<<<<< HEAD
1. Ensure you have Python 3.10 or higher installed.
2. A running Neo4j database (version 5.26 or later required)
3. LLM provider configuration:
   - OpenAI API key for LLM operations, OR
   - VS Code models (no external API key required when running within VS Code), OR  
   - Google Gemini API key, OR
   - Other supported LLM providers
=======
1. Docker and Docker Compose (for the default FalkorDB setup)
2. OpenAI API key for LLM operations (or API keys for other supported LLM providers)
3. (Optional) Python 3.10+ if running the MCP server standalone with an external FalkorDB instance
>>>>>>> c0f1ae92

### Setup

1. Clone the repository and navigate to the mcp_server directory
2. Use `uv` to create a virtual environment and install dependencies:

```bash
# Install uv if you don't have it already
curl -LsSf https://astral.sh/uv/install.sh | sh

# Create a virtual environment and install dependencies in one step
uv sync

# Optional: Install additional LLM providers (anthropic, gemini, groq, voyage, sentence-transformers)
uv sync --extra providers
```

## Configuration

The server can be configured using a `config.yaml` file, environment variables, or command-line arguments (in order of precedence).

### Default Configuration

The MCP server comes with sensible defaults:
- **Transport**: HTTP (accessible at `http://localhost:8000/mcp/`)
- **Database**: FalkorDB (combined in single container with MCP server)
- **LLM**: OpenAI with model gpt-5-mini
- **Embedder**: OpenAI text-embedding-3-small

### Database Configuration

#### FalkorDB (Default)

FalkorDB is a Redis-based graph database that comes bundled with the MCP server in a single Docker container. This is the default and recommended setup.

```yaml
database:
  provider: "falkordb"  # Default
  providers:
    falkordb:
      uri: "redis://localhost:6379"
      password: ""  # Optional
      database: "default_db"  # Optional
```

#### Neo4j

For production use or when you need a full-featured graph database, Neo4j is recommended:

```yaml
database:
  provider: "neo4j"
  providers:
    neo4j:
      uri: "bolt://localhost:7687"
      username: "neo4j"
      password: "your_password"
      database: "neo4j"  # Optional, defaults to "neo4j"
```

#### FalkorDB

FalkorDB is another graph database option based on Redis:

```yaml
database:
  provider: "falkordb"
  providers:
    falkordb:
      uri: "redis://localhost:6379"
      password: ""  # Optional
      database: "default_db"  # Optional
```

### Configuration File (config.yaml)

The server supports multiple LLM providers (OpenAI, Anthropic, Gemini, Groq) and embedders. Edit `config.yaml` to configure:

```yaml
server:
  transport: "http"  # Default. Options: stdio, http

llm:
  provider: "openai"  # or "anthropic", "gemini", "groq", "azure_openai"
  model: "gpt-4.1"  # Default model

database:
  provider: "falkordb"  # Default. Options: "falkordb", "neo4j"
```

### Using Ollama for Local LLM

To use Ollama with the MCP server, configure it as an OpenAI-compatible endpoint:

```yaml
llm:
  provider: "openai"
  model: "gpt-oss:120b"  # or your preferred Ollama model
  api_base: "http://localhost:11434/v1"
  api_key: "ollama"  # dummy key required

embedder:
  provider: "sentence_transformers"  # recommended for local setup
  model: "all-MiniLM-L6-v2"
```

Make sure Ollama is running locally with: `ollama serve`

### Entity Types

Graphiti MCP Server includes built-in entity types for structured knowledge extraction. These entity types are always enabled and configured via the `entity_types` section in your `config.yaml`:

**Available Entity Types:**

- **Preference**: User preferences, choices, opinions, or selections (prioritized for user-specific information)
- **Requirement**: Specific needs, features, or functionality that must be fulfilled
- **Procedure**: Standard operating procedures and sequential instructions
- **Location**: Physical or virtual places where activities occur
- **Event**: Time-bound activities, occurrences, or experiences
- **Organization**: Companies, institutions, groups, or formal entities
- **Document**: Information content in various forms (books, articles, reports, videos, etc.)
- **Topic**: Subject of conversation, interest, or knowledge domain (used as a fallback)
- **Object**: Physical items, tools, devices, or possessions (used as a fallback)

These entity types are defined in `config.yaml` and can be customized by modifying the descriptions:

```yaml
graphiti:
  entity_types:
    - name: "Preference"
      description: "User preferences, choices, opinions, or selections"
    - name: "Requirement"
      description: "Specific needs, features, or functionality"
    # ... additional entity types
```

The MCP server automatically uses these entity types during episode ingestion to extract and structure information from conversations and documents.

### Environment Variables

The `config.yaml` file supports environment variable expansion using `${VAR_NAME}` or `${VAR_NAME:default}` syntax. Key variables:

- `NEO4J_URI`: URI for the Neo4j database (default: `bolt://localhost:7687`)
- `NEO4J_USER`: Neo4j username (default: `neo4j`)
- `NEO4J_PASSWORD`: Neo4j password (default: `demodemo`)
<<<<<<< HEAD

**LLM Provider Configuration (choose one):**
- `USE_VSCODE_MODELS`: Enable VS Code models integration (no external API key required)
- `OPENAI_API_KEY`: OpenAI API key (required for OpenAI LLM operations)
- `GOOGLE_API_KEY`: Google API key (required for Gemini LLM operations)
- `OPENAI_BASE_URL`: Optional base URL for OpenAI API
- `MODEL_NAME`: OpenAI model name to use for LLM operations.
- `SMALL_MODEL_NAME`: OpenAI model name to use for smaller LLM operations.
- `LLM_TEMPERATURE`: Temperature for LLM responses (0.0-2.0).
- `AZURE_OPENAI_ENDPOINT`: Optional Azure OpenAI LLM endpoint URL
- `AZURE_OPENAI_DEPLOYMENT_NAME`: Optional Azure OpenAI LLM deployment name
- `AZURE_OPENAI_API_VERSION`: Optional Azure OpenAI LLM API version
- `AZURE_OPENAI_EMBEDDING_API_KEY`: Optional Azure OpenAI Embedding deployment key (if other than `OPENAI_API_KEY`)
- `AZURE_OPENAI_EMBEDDING_ENDPOINT`: Optional Azure OpenAI Embedding endpoint URL
- `AZURE_OPENAI_EMBEDDING_DEPLOYMENT_NAME`: Optional Azure OpenAI embedding deployment name
- `AZURE_OPENAI_EMBEDDING_API_VERSION`: Optional Azure OpenAI API version
- `AZURE_OPENAI_USE_MANAGED_IDENTITY`: Optional use Azure Managed Identities for authentication

**VS Code Models Configuration (when USE_VSCODE_MODELS=true):**
- `VSCODE_LLM_MODEL`: VS Code model name for LLM operations (default: detected from VS Code)
- `VSCODE_EMBEDDING_MODEL`: VS Code model name for embeddings (default: detected from VS Code)
- `VSCODE_EMBEDDING_DIM`: Embedding dimensions (default: 1024)

**General Configuration:**
=======
- `OPENAI_API_KEY`: OpenAI API key (required for OpenAI LLM/embedder)
- `ANTHROPIC_API_KEY`: Anthropic API key (for Claude models)
- `GOOGLE_API_KEY`: Google API key (for Gemini models)
- `GROQ_API_KEY`: Groq API key (for Groq models)
- `AZURE_OPENAI_API_KEY`: Azure OpenAI API key
- `AZURE_OPENAI_ENDPOINT`: Azure OpenAI endpoint URL
- `AZURE_OPENAI_DEPLOYMENT`: Azure OpenAI deployment name
- `AZURE_OPENAI_EMBEDDINGS_ENDPOINT`: Optional Azure OpenAI embeddings endpoint URL
- `AZURE_OPENAI_EMBEDDINGS_DEPLOYMENT`: Optional Azure OpenAI embeddings deployment name
- `AZURE_OPENAI_API_VERSION`: Optional Azure OpenAI API version
- `USE_AZURE_AD`: Optional use Azure Managed Identities for authentication
>>>>>>> c0f1ae92
- `SEMAPHORE_LIMIT`: Episode processing concurrency. See [Concurrency and LLM Provider 429 Rate Limit Errors](#concurrency-and-llm-provider-429-rate-limit-errors)

You can set these variables in a `.env` file in the project directory.

## Running the Server

### Default Setup (FalkorDB Combined Container)

To run the Graphiti MCP server with the default FalkorDB setup:

```bash
docker compose up
```

This starts a single container with:
- HTTP transport on `http://localhost:8000/mcp/`
- FalkorDB graph database on `localhost:6379`
- FalkorDB web UI on `http://localhost:3000`
- OpenAI LLM with gpt-5-mini model

### Running with Neo4j

#### Option 1: Using Docker Compose

The easiest way to run with Neo4j is using the provided Docker Compose configuration:

```bash
# This starts both Neo4j and the MCP server
docker compose -f docker/docker-compose.neo4j.yaml up
```

#### Option 2: Direct Execution with Existing Neo4j

If you have Neo4j already running:

```bash
# Set environment variables
export NEO4J_URI="bolt://localhost:7687"
export NEO4J_USER="neo4j"
export NEO4J_PASSWORD="your_password"

# Run with Neo4j
uv run graphiti_mcp_server.py --database-provider neo4j
```

Or use the Neo4j configuration file:

```bash
uv run graphiti_mcp_server.py --config config/config-docker-neo4j.yaml
```

### Running with FalkorDB

#### Option 1: Using Docker Compose

```bash
# This starts both FalkorDB (Redis-based) and the MCP server
docker compose -f docker/docker-compose.falkordb.yaml up
```

#### Option 2: Direct Execution with Existing FalkorDB

```bash
# Set environment variables
export FALKORDB_URI="redis://localhost:6379"
export FALKORDB_PASSWORD=""  # If password protected

# Run with FalkorDB
uv run graphiti_mcp_server.py --database-provider falkordb
```

Or use the FalkorDB configuration file:

```bash
uv run graphiti_mcp_server.py --config config/config-docker-falkordb.yaml
```

### Available Command-Line Arguments

- `--config`: Path to YAML configuration file (default: config.yaml)
- `--llm-provider`: LLM provider to use (openai, anthropic, gemini, groq, azure_openai)
- `--embedder-provider`: Embedder provider to use (openai, azure_openai, gemini, voyage)
- `--database-provider`: Database provider to use (falkordb, neo4j) - default: falkordb
- `--model`: Model name to use with the LLM client
- `--temperature`: Temperature setting for the LLM (0.0-2.0)
- `--transport`: Choose the transport method (http or stdio, default: http)
- `--group-id`: Set a namespace for the graph (optional). If not provided, defaults to "main"
- `--destroy-graph`: If set, destroys all Graphiti graphs on startup

### Concurrency and LLM Provider 429 Rate Limit Errors

Graphiti's ingestion pipelines are designed for high concurrency, controlled by the `SEMAPHORE_LIMIT` environment variable. This setting determines how many episodes can be processed simultaneously. Since each episode involves multiple LLM calls (entity extraction, deduplication, summarization), the actual number of concurrent LLM requests will be several times higher.

**Default:** `SEMAPHORE_LIMIT=10` (suitable for OpenAI Tier 3, mid-tier Anthropic)

#### Tuning Guidelines by LLM Provider

**OpenAI:**
- Tier 1 (free): 3 RPM → `SEMAPHORE_LIMIT=1-2`
- Tier 2: 60 RPM → `SEMAPHORE_LIMIT=5-8`
- Tier 3: 500 RPM → `SEMAPHORE_LIMIT=10-15`
- Tier 4: 5,000 RPM → `SEMAPHORE_LIMIT=20-50`

**Anthropic:**
- Default tier: 50 RPM → `SEMAPHORE_LIMIT=5-8`
- High tier: 1,000 RPM → `SEMAPHORE_LIMIT=15-30`

**Azure OpenAI:**
- Consult your quota in Azure Portal and adjust accordingly
- Start conservative and increase gradually

**Ollama (local):**
- Hardware dependent → `SEMAPHORE_LIMIT=1-5`
- Monitor CPU/GPU usage and adjust

#### Symptoms

- **Too high**: 429 rate limit errors, increased API costs from parallel processing
- **Too low**: Slow episode throughput, underutilized API quota

#### Monitoring

- Watch logs for `429` rate limit errors
- Monitor episode processing times in server logs
- Check your LLM provider's dashboard for actual request rates
- Track token usage and costs

Set this in your `.env` file:
```bash
SEMAPHORE_LIMIT=10  # Adjust based on your LLM provider tier
```

### Docker Deployment

The Graphiti MCP server can be deployed using Docker with your choice of database backend. The Dockerfile uses `uv` for package management, ensuring consistent dependency installation.

A pre-built Graphiti MCP container is available at: `zepai/knowledge-graph-mcp`

#### Environment Configuration

Before running Docker Compose, configure your API keys using a `.env` file (recommended):

1. **Create a .env file in the mcp_server directory**:
   ```bash
   cd graphiti/mcp_server
   cp .env.example .env
   ```

2. **Edit the .env file** to set your API keys:
   ```bash
   # Required - at least one LLM provider API key
   OPENAI_API_KEY=your_openai_api_key_here

   # Optional - other LLM providers
   ANTHROPIC_API_KEY=your_anthropic_key
   GOOGLE_API_KEY=your_google_key
   GROQ_API_KEY=your_groq_key

   # Optional - embedder providers
   VOYAGE_API_KEY=your_voyage_key
   ```

**Important**: The `.env` file must be in the `mcp_server/` directory (the parent of the `docker/` subdirectory).

#### Running with Docker Compose

**All commands must be run from the `mcp_server` directory** to ensure the `.env` file is loaded correctly:

```bash
cd graphiti/mcp_server
```

##### Option 1: FalkorDB Combined Container (Default)

Single container with both FalkorDB and MCP server - simplest option:

```bash
docker compose up
```

##### Option 2: Neo4j Database

Separate containers with Neo4j and MCP server:

```bash
docker compose -f docker/docker-compose-neo4j.yml up
```

Default Neo4j credentials:
- Username: `neo4j`
- Password: `demodemo`
- Bolt URI: `bolt://neo4j:7687`
- Browser UI: `http://localhost:7474`

##### Option 3: FalkorDB with Separate Containers

Alternative setup with separate FalkorDB and MCP server containers:

```bash
docker compose -f docker/docker-compose-falkordb.yml up
```

FalkorDB configuration:
- Redis port: `6379`
- Web UI: `http://localhost:3000`
- Connection: `redis://falkordb:6379`

#### Accessing the MCP Server

Once running, the MCP server is available at:
- **HTTP endpoint**: `http://localhost:8000/mcp/`
- **Health check**: `http://localhost:8000/health`

#### Running Docker Compose from a Different Directory

If you run Docker Compose from the `docker/` subdirectory instead of `mcp_server/`, you'll need to modify the `.env` file path in the compose file:

```yaml
# Change this line in the docker-compose file:
env_file:
  - path: ../.env    # When running from mcp_server/

# To this:
env_file:
  - path: .env       # When running from mcp_server/docker/
```

However, **running from the `mcp_server/` directory is recommended** to avoid confusion.

## Integrating with MCP Clients

### VS Code / GitHub Copilot

VS Code with GitHub Copilot Chat extension supports MCP servers. Add to your VS Code settings (`.vscode/mcp.json` or global settings):

```json
{
  "mcpServers": {
    "graphiti": {
      "uri": "http://localhost:8000/mcp/",
      "transport": {
        "type": "http"
      }
    }
  }
}
```

### Other MCP Clients

To use the Graphiti MCP server with other MCP-compatible clients, configure it to connect to the server:

> [!IMPORTANT]
> You will need the Python package manager, `uv` installed. Please refer to the [`uv` install instructions](https://docs.astral.sh/uv/getting-started/installation/).
>
> Ensure that you set the full path to the `uv` binary and your Graphiti project folder.

```json
{
  "mcpServers": {
    "graphiti-memory": {
      "transport": "stdio",
      "command": "/Users/<user>/.local/bin/uv",
      "args": [
        "run",
        "--isolated",
        "--directory",
        "/Users/<user>>/dev/zep/graphiti/mcp_server",
        "--project",
        ".",
        "graphiti_mcp_server.py",
        "--transport",
        "stdio"
      ],
      "env": {
        "NEO4J_URI": "bolt://localhost:7687",
        "NEO4J_USER": "neo4j",
        "NEO4J_PASSWORD": "password",
        "OPENAI_API_KEY": "sk-XXXXXXXX",
        "MODEL_NAME": "gpt-4.1-mini"
      }
    }
  }
}
```

For HTTP transport (default), you can use this configuration:

```json
{
  "mcpServers": {
    "graphiti-memory": {
      "transport": "http",
      "url": "http://localhost:8000/mcp/"
    }
  }
}
```

## Available Tools

The Graphiti MCP server exposes the following tools:

- `add_episode`: Add an episode to the knowledge graph (supports text, JSON, and message formats)
- `search_nodes`: Search the knowledge graph for relevant node summaries
- `search_facts`: Search the knowledge graph for relevant facts (edges between entities)
- `delete_entity_edge`: Delete an entity edge from the knowledge graph
- `delete_episode`: Delete an episode from the knowledge graph
- `get_entity_edge`: Get an entity edge by its UUID
- `get_episodes`: Get the most recent episodes for a specific group
- `clear_graph`: Clear all data from the knowledge graph and rebuild indices
- `get_status`: Get the status of the Graphiti MCP server and Neo4j connection

## Working with JSON Data

The Graphiti MCP server can process structured JSON data through the `add_episode` tool with `source="json"`. This
allows you to automatically extract entities and relationships from structured data:

```

add_episode(
name="Customer Profile",
episode_body="{\"company\": {\"name\": \"Acme Technologies\"}, \"products\": [{\"id\": \"P001\", \"name\": \"CloudSync\"}, {\"id\": \"P002\", \"name\": \"DataMiner\"}]}",
source="json",
source_description="CRM data"
)

```

## Integrating with the Cursor IDE

To integrate the Graphiti MCP Server with the Cursor IDE, follow these steps:

1. Run the Graphiti MCP server using the default HTTP transport:

```bash
uv run graphiti_mcp_server.py --group-id <your_group_id>
```

Hint: specify a `group_id` to namespace graph data. If you do not specify a `group_id`, the server will use "main" as the group_id.

or

```bash
docker compose up
```

2. Configure Cursor to connect to the Graphiti MCP server.

```json
{
  "mcpServers": {
    "graphiti-memory": {
      "url": "http://localhost:8000/mcp/"
    }
  }
}
```

3. Add the Graphiti rules to Cursor's User Rules. See [cursor_rules.md](cursor_rules.md) for details.

4. Kick off an agent session in Cursor.

The integration enables AI assistants in Cursor to maintain persistent memory through Graphiti's knowledge graph
capabilities.

## Integrating with Claude Desktop (Docker MCP Server)

The Graphiti MCP Server uses HTTP transport (at endpoint `/mcp/`). Claude Desktop does not natively support HTTP transport, so you'll need to use a gateway like `mcp-remote`.

1.  **Run the Graphiti MCP server**:

    ```bash
    docker compose up
    # Or run directly with uv:
    uv run graphiti_mcp_server.py
    ```

2.  **(Optional) Install `mcp-remote` globally**:
    If you prefer to have `mcp-remote` installed globally, or if you encounter issues with `npx` fetching the package, you can install it globally. Otherwise, `npx` (used in the next step) will handle it for you.

    ```bash
    npm install -g mcp-remote
    ```

3.  **Configure Claude Desktop**:
    Open your Claude Desktop configuration file (usually `claude_desktop_config.json`) and add or modify the `mcpServers` section as follows:

    ```json
    {
      "mcpServers": {
        "graphiti-memory": {
          // You can choose a different name if you prefer
          "command": "npx", // Or the full path to mcp-remote if npx is not in your PATH
          "args": [
            "mcp-remote",
            "http://localhost:8000/mcp/" // The Graphiti server's HTTP endpoint
          ]
        }
      }
    }
    ```

    If you already have an `mcpServers` entry, add `graphiti-memory` (or your chosen name) as a new key within it.

4.  **Restart Claude Desktop** for the changes to take effect.

## Requirements

- Python 3.10 or higher
- OpenAI API key (for LLM operations and embeddings) or other LLM provider API keys
- MCP-compatible client
- Docker and Docker Compose (for the default FalkorDB combined container)
- (Optional) Neo4j database (version 5.26 or later) if not using the default FalkorDB setup

## Telemetry

The Graphiti MCP server uses the Graphiti core library, which includes anonymous telemetry collection. When you initialize the Graphiti MCP server, anonymous usage statistics are collected to help improve the framework.

### What's Collected

- Anonymous identifier and system information (OS, Python version)
- Graphiti version and configuration choices (LLM provider, database backend, embedder type)
- **No personal data, API keys, or actual graph content is ever collected**

### How to Disable

To disable telemetry in the MCP server, set the environment variable:

```bash
export GRAPHITI_TELEMETRY_ENABLED=false
```

Or add it to your `.env` file:

```
GRAPHITI_TELEMETRY_ENABLED=false
```

For complete details about what's collected and why, see the [Telemetry section in the main Graphiti README](../README.md#telemetry).

## License

This project is licensed under the same license as the parent Graphiti project.<|MERGE_RESOLUTION|>--- conflicted
+++ resolved
@@ -78,19 +78,9 @@
 
 ### Prerequisites
 
-<<<<<<< HEAD
-1. Ensure you have Python 3.10 or higher installed.
-2. A running Neo4j database (version 5.26 or later required)
-3. LLM provider configuration:
-   - OpenAI API key for LLM operations, OR
-   - VS Code models (no external API key required when running within VS Code), OR  
-   - Google Gemini API key, OR
-   - Other supported LLM providers
-=======
 1. Docker and Docker Compose (for the default FalkorDB setup)
 2. OpenAI API key for LLM operations (or API keys for other supported LLM providers)
 3. (Optional) Python 3.10+ if running the MCP server standalone with an external FalkorDB instance
->>>>>>> c0f1ae92
 
 ### Setup
 
@@ -236,32 +226,7 @@
 - `NEO4J_URI`: URI for the Neo4j database (default: `bolt://localhost:7687`)
 - `NEO4J_USER`: Neo4j username (default: `neo4j`)
 - `NEO4J_PASSWORD`: Neo4j password (default: `demodemo`)
-<<<<<<< HEAD
-
-**LLM Provider Configuration (choose one):**
 - `USE_VSCODE_MODELS`: Enable VS Code models integration (no external API key required)
-- `OPENAI_API_KEY`: OpenAI API key (required for OpenAI LLM operations)
-- `GOOGLE_API_KEY`: Google API key (required for Gemini LLM operations)
-- `OPENAI_BASE_URL`: Optional base URL for OpenAI API
-- `MODEL_NAME`: OpenAI model name to use for LLM operations.
-- `SMALL_MODEL_NAME`: OpenAI model name to use for smaller LLM operations.
-- `LLM_TEMPERATURE`: Temperature for LLM responses (0.0-2.0).
-- `AZURE_OPENAI_ENDPOINT`: Optional Azure OpenAI LLM endpoint URL
-- `AZURE_OPENAI_DEPLOYMENT_NAME`: Optional Azure OpenAI LLM deployment name
-- `AZURE_OPENAI_API_VERSION`: Optional Azure OpenAI LLM API version
-- `AZURE_OPENAI_EMBEDDING_API_KEY`: Optional Azure OpenAI Embedding deployment key (if other than `OPENAI_API_KEY`)
-- `AZURE_OPENAI_EMBEDDING_ENDPOINT`: Optional Azure OpenAI Embedding endpoint URL
-- `AZURE_OPENAI_EMBEDDING_DEPLOYMENT_NAME`: Optional Azure OpenAI embedding deployment name
-- `AZURE_OPENAI_EMBEDDING_API_VERSION`: Optional Azure OpenAI API version
-- `AZURE_OPENAI_USE_MANAGED_IDENTITY`: Optional use Azure Managed Identities for authentication
-
-**VS Code Models Configuration (when USE_VSCODE_MODELS=true):**
-- `VSCODE_LLM_MODEL`: VS Code model name for LLM operations (default: detected from VS Code)
-- `VSCODE_EMBEDDING_MODEL`: VS Code model name for embeddings (default: detected from VS Code)
-- `VSCODE_EMBEDDING_DIM`: Embedding dimensions (default: 1024)
-
-**General Configuration:**
-=======
 - `OPENAI_API_KEY`: OpenAI API key (required for OpenAI LLM/embedder)
 - `ANTHROPIC_API_KEY`: Anthropic API key (for Claude models)
 - `GOOGLE_API_KEY`: Google API key (for Gemini models)
@@ -273,8 +238,12 @@
 - `AZURE_OPENAI_EMBEDDINGS_DEPLOYMENT`: Optional Azure OpenAI embeddings deployment name
 - `AZURE_OPENAI_API_VERSION`: Optional Azure OpenAI API version
 - `USE_AZURE_AD`: Optional use Azure Managed Identities for authentication
->>>>>>> c0f1ae92
 - `SEMAPHORE_LIMIT`: Episode processing concurrency. See [Concurrency and LLM Provider 429 Rate Limit Errors](#concurrency-and-llm-provider-429-rate-limit-errors)
+
+**VS Code Models Configuration (when USE_VSCODE_MODELS=true):**
+- `VSCODE_LLM_MODEL`: VS Code model name for LLM operations (default: detected from VS Code)
+- `VSCODE_EMBEDDING_MODEL`: VS Code model name for embeddings (default: detected from VS Code)
+- `VSCODE_EMBEDDING_DIM`: Embedding dimensions (default: 1024)
 
 You can set these variables in a `.env` file in the project directory.
 
