"""
Copyright 2024, Zep Software, Inc.

Licensed under the Apache License, Version 2.0 (the "License");
you may not use this file except in compliance with the License.
You may obtain a copy of the License at

    http://www.apache.org/licenses/LICENSE-2.0

Unless required by applicable law or agreed to in writing, software
distributed under the License is distributed on an "AS IS" BASIS,
WITHOUT WARRANTIES OR CONDITIONS OF ANY KIND, either express or implied.
See the License for the specific language governing permissions and
limitations under the License.
"""

import json
import logging
from abc import ABC, abstractmethod
from datetime import datetime
from time import time
from typing import Any
from uuid import uuid4

from pydantic import BaseModel, Field
from typing_extensions import LiteralString

from graphiti_core.driver.driver import GraphDriver, GraphProvider
from graphiti_core.embedder import EmbedderClient
from graphiti_core.errors import EdgeNotFoundError, GroupsEdgesNotFoundError
from graphiti_core.helpers import parse_db_date
from graphiti_core.models.edges.edge_db_queries import (
    COMMUNITY_EDGE_RETURN,
<<<<<<< HEAD
=======
    ENTITY_EDGE_RETURN,
    ENTITY_EDGE_RETURN_NEPTUNE,
>>>>>>> ef56dc77
    EPISODIC_EDGE_RETURN,
    EPISODIC_EDGE_SAVE,
    get_community_edge_save_query,
    get_entity_edge_return_query,
    get_entity_edge_save_query,
)
from graphiti_core.nodes import Node

logger = logging.getLogger(__name__)


class Edge(BaseModel, ABC):
    uuid: str = Field(default_factory=lambda: str(uuid4()))
    group_id: str = Field(description='partition of the graph')
    source_node_uuid: str
    target_node_uuid: str
    created_at: datetime

    @abstractmethod
    async def save(self, driver: GraphDriver): ...

    async def delete(self, driver: GraphDriver):
        if driver.provider == GraphProvider.KUZU:
            await driver.execute_query(
                """
                MATCH (n)-[e:MENTIONS|HAS_MEMBER {uuid: $uuid}]->(m)
                DELETE e
                """,
                uuid=self.uuid,
            )
            await driver.execute_query(
                """
                MATCH (n)-[:RELATES_TO]->(e:RelatesToNode_ {uuid: $uuid})-[:RELATES_TO]->(m)
                DETACH DELETE e
                """,
                uuid=self.uuid,
            )
        else:
            await driver.execute_query(
                """
                MATCH (n)-[e:MENTIONS|RELATES_TO|HAS_MEMBER {uuid: $uuid}]->(m)
                DELETE e
                """,
                uuid=self.uuid,
            )

        logger.debug(f'Deleted Edge: {self.uuid}')

    @classmethod
    async def delete_by_uuids(cls, driver: GraphDriver, uuids: list[str]):
        if driver.provider == GraphProvider.KUZU:
            await driver.execute_query(
                """
                MATCH (n)-[e:MENTIONS|HAS_MEMBER]->(m)
                WHERE e.uuid IN $uuids
                DELETE e
                """,
                uuids=uuids,
            )
            await driver.execute_query(
                """
                MATCH (n)-[:RELATES_TO]->(e:RelatesToNode_)-[:RELATES_TO]->(m)
                WHERE e.uuid IN $uuids
                DETACH DELETE e
                """,
                uuids=uuids,
            )
        else:
            await driver.execute_query(
                """
                MATCH (n)-[e:MENTIONS|RELATES_TO|HAS_MEMBER]->(m)
                WHERE e.uuid IN $uuids
                DELETE e
                """,
                uuids=uuids,
            )

        logger.debug(f'Deleted Edges: {uuids}')

    def __hash__(self):
        return hash(self.uuid)

    def __eq__(self, other):
        if isinstance(other, Node):
            return self.uuid == other.uuid
        return False

    @classmethod
    async def get_by_uuid(cls, driver: GraphDriver, uuid: str): ...


class EpisodicEdge(Edge):
    async def save(self, driver: GraphDriver):
        result = await driver.execute_query(
            EPISODIC_EDGE_SAVE,
            episode_uuid=self.source_node_uuid,
            entity_uuid=self.target_node_uuid,
            uuid=self.uuid,
            group_id=self.group_id,
            created_at=self.created_at,
        )

        logger.debug(f'Saved edge to Graph: {self.uuid}')

        return result

    @classmethod
    async def get_by_uuid(cls, driver: GraphDriver, uuid: str):
        records, _, _ = await driver.execute_query(
            """
            MATCH (n:Episodic)-[e:MENTIONS {uuid: $uuid}]->(m:Entity)
            RETURN
            """
            + EPISODIC_EDGE_RETURN,
            uuid=uuid,
            routing_='r',
        )

        edges = [get_episodic_edge_from_record(record) for record in records]

        if len(edges) == 0:
            raise EdgeNotFoundError(uuid)
        return edges[0]

    @classmethod
    async def get_by_uuids(cls, driver: GraphDriver, uuids: list[str]):
        records, _, _ = await driver.execute_query(
            """
            MATCH (n:Episodic)-[e:MENTIONS]->(m:Entity)
            WHERE e.uuid IN $uuids
            RETURN
            """
            + EPISODIC_EDGE_RETURN,
            uuids=uuids,
            routing_='r',
        )

        edges = [get_episodic_edge_from_record(record) for record in records]

        if len(edges) == 0:
            raise EdgeNotFoundError(uuids[0])
        return edges

    @classmethod
    async def get_by_group_ids(
        cls,
        driver: GraphDriver,
        group_ids: list[str],
        limit: int | None = None,
        uuid_cursor: str | None = None,
    ):
        cursor_query: LiteralString = 'AND e.uuid < $uuid' if uuid_cursor else ''
        limit_query: LiteralString = 'LIMIT $limit' if limit is not None else ''

        records, _, _ = await driver.execute_query(
            """
            MATCH (n:Episodic)-[e:MENTIONS]->(m:Entity)
            WHERE e.group_id IN $group_ids
            """
            + cursor_query
            + """
            RETURN
            """
            + EPISODIC_EDGE_RETURN
            + """
            ORDER BY e.uuid DESC
            """
            + limit_query,
            group_ids=group_ids,
            uuid=uuid_cursor,
            limit=limit,
            routing_='r',
        )

        edges = [get_episodic_edge_from_record(record) for record in records]

        if len(edges) == 0:
            raise GroupsEdgesNotFoundError(group_ids)
        return edges


class EntityEdge(Edge):
    name: str = Field(description='name of the edge, relation name')
    fact: str = Field(description='fact representing the edge and nodes that it connects')
    fact_embedding: list[float] | None = Field(default=None, description='embedding of the fact')
    episodes: list[str] = Field(
        default=[],
        description='list of episode ids that reference these entity edges',
    )
    expired_at: datetime | None = Field(
        default=None, description='datetime of when the node was invalidated'
    )
    valid_at: datetime | None = Field(
        default=None, description='datetime of when the fact became true'
    )
    invalid_at: datetime | None = Field(
        default=None, description='datetime of when the fact stopped being true'
    )
    attributes: dict[str, Any] = Field(
        default={}, description='Additional attributes of the edge. Dependent on edge name'
    )

    async def generate_embedding(self, embedder: EmbedderClient):
        start = time()

        text = self.fact.replace('\n', ' ')
        self.fact_embedding = await embedder.create(input_data=[text])

        end = time()
        logger.debug(f'embedded {text} in {end - start} ms')

        return self.fact_embedding

    async def load_fact_embedding(self, driver: GraphDriver):
<<<<<<< HEAD
        match_query = """
=======
        if driver.provider == GraphProvider.NEPTUNE:
            query: LiteralString = """
            MATCH (n:Entity)-[e:RELATES_TO {uuid: $uuid}]->(m:Entity)
                RETURN [x IN split(e.fact_embedding, ",") | toFloat(x)] as fact_embedding
            """
        else:
            query: LiteralString = """
>>>>>>> ef56dc77
            MATCH (n:Entity)-[e:RELATES_TO {uuid: $uuid}]->(m:Entity)
        """
        if driver.provider == GraphProvider.KUZU:
            match_query = """
                MATCH (n:Entity)-[:RELATES_TO]->(e:RelatesToNode_ {uuid: $uuid})-[:RELATES_TO]->(m:Entity)
            """

        records, _, _ = await driver.execute_query(
            match_query
            + """
            RETURN e.fact_embedding AS fact_embedding
            """

        records, _, _ = await driver.execute_query(
            query,
            uuid=self.uuid,
            routing_='r',
        )

        if len(records) == 0:
            raise EdgeNotFoundError(self.uuid)

        self.fact_embedding = records[0]['fact_embedding']

    async def save(self, driver: GraphDriver):
        edge_data: dict[str, Any] = {
            'source_uuid': self.source_node_uuid,
            'target_uuid': self.target_node_uuid,
            'uuid': self.uuid,
            'name': self.name,
            'group_id': self.group_id,
            'fact': self.fact,
            'fact_embedding': self.fact_embedding,
            'episodes': self.episodes,
            'created_at': self.created_at,
            'expired_at': self.expired_at,
            'valid_at': self.valid_at,
            'invalid_at': self.invalid_at,
        }

        if driver.provider == GraphProvider.KUZU:
            edge_data['attributes'] = json.dumps(self.attributes)
            result = await driver.execute_query(
                get_entity_edge_save_query(driver.provider),
                **edge_data,
            )
        else:
            edge_data.update(self.attributes or {})

<<<<<<< HEAD
            result = await driver.execute_query(
                get_entity_edge_save_query(driver.provider),
                edge_data=edge_data,
            )
=======
        if driver.provider == GraphProvider.NEPTUNE:
            driver.save_to_aoss('edge_name_and_fact', [edge_data])  # pyright: ignore reportAttributeAccessIssue

        result = await driver.execute_query(
            get_entity_edge_save_query(driver.provider),
            edge_data=edge_data,
        )
>>>>>>> ef56dc77

        logger.debug(f'Saved edge to Graph: {self.uuid}')

        return result

    @classmethod
    async def get_by_uuid(cls, driver: GraphDriver, uuid: str):
        match_query = """
            MATCH (n:Entity)-[e:RELATES_TO {uuid: $uuid}]->(m:Entity)
        """
        if driver.provider == GraphProvider.KUZU:
            match_query = """
                MATCH (n:Entity)-[:RELATES_TO]->(e:RelatesToNode_ {uuid: $uuid})-[:RELATES_TO]->(m:Entity)
            """

        records, _, _ = await driver.execute_query(
            match_query
            + """
            RETURN
            """
<<<<<<< HEAD
            + get_entity_edge_return_query(driver.provider),
=======
            + (
                ENTITY_EDGE_RETURN_NEPTUNE
                if driver.provider == GraphProvider.NEPTUNE
                else ENTITY_EDGE_RETURN
            ),
>>>>>>> ef56dc77
            uuid=uuid,
            routing_='r',
        )

        edges = [get_entity_edge_from_record(record, driver.provider) for record in records]

        if len(edges) == 0:
            raise EdgeNotFoundError(uuid)
        return edges[0]

    @classmethod
    async def get_by_uuids(cls, driver: GraphDriver, uuids: list[str]):
        if len(uuids) == 0:
            return []

        match_query = """
            MATCH (n:Entity)-[e:RELATES_TO]->(m:Entity)
        """
        if driver.provider == GraphProvider.KUZU:
            match_query = """
                MATCH (n:Entity)-[:RELATES_TO]->(e:RelatesToNode_)-[:RELATES_TO]->(m:Entity)
            """

        records, _, _ = await driver.execute_query(
            match_query
            + """
            WHERE e.uuid IN $uuids
            RETURN
            """
<<<<<<< HEAD
            + get_entity_edge_return_query(driver.provider),
=======
            + (
                ENTITY_EDGE_RETURN_NEPTUNE
                if driver.provider == GraphProvider.NEPTUNE
                else ENTITY_EDGE_RETURN
            ),
>>>>>>> ef56dc77
            uuids=uuids,
            routing_='r',
        )

        edges = [get_entity_edge_from_record(record, driver.provider) for record in records]

        return edges

    @classmethod
    async def get_by_group_ids(
        cls,
        driver: GraphDriver,
        group_ids: list[str],
        limit: int | None = None,
        uuid_cursor: str | None = None,
        with_embeddings: bool = False,
    ):
        cursor_query: LiteralString = 'AND e.uuid < $uuid' if uuid_cursor else ''
        limit_query: LiteralString = 'LIMIT $limit' if limit is not None else ''
        with_embeddings_query: LiteralString = (
            """,
                e.fact_embedding AS fact_embedding
                """
            if with_embeddings
            else ''
        )

        match_query = """
            MATCH (n:Entity)-[e:RELATES_TO]->(m:Entity)
        """
        if driver.provider == GraphProvider.KUZU:
            match_query = """
                MATCH (n:Entity)-[:RELATES_TO]->(e:RelatesToNode_)-[:RELATES_TO]->(m:Entity)
            """

        records, _, _ = await driver.execute_query(
            match_query
            + """
            WHERE e.group_id IN $group_ids
            """
            + cursor_query
            + """
            RETURN
            """
<<<<<<< HEAD
            + get_entity_edge_return_query(driver.provider)
=======
            + (
                ENTITY_EDGE_RETURN_NEPTUNE
                if driver.provider == GraphProvider.NEPTUNE
                else ENTITY_EDGE_RETURN
            )
>>>>>>> ef56dc77
            + with_embeddings_query
            + """
            ORDER BY e.uuid DESC
            """
            + limit_query,
            group_ids=group_ids,
            uuid=uuid_cursor,
            limit=limit,
            routing_='r',
        )

        edges = [get_entity_edge_from_record(record, driver.provider) for record in records]

        if len(edges) == 0:
            raise GroupsEdgesNotFoundError(group_ids)
        return edges

    @classmethod
    async def get_by_node_uuid(cls, driver: GraphDriver, node_uuid: str):
        match_query = """
            MATCH (n:Entity {uuid: $node_uuid})-[e:RELATES_TO]-(m:Entity)
        """
        if driver.provider == GraphProvider.KUZU:
            match_query = """
                MATCH (n:Entity {uuid: $node_uuid})-[:RELATES_TO]->(e:RelatesToNode_)-[:RELATES_TO]->(m:Entity)
            """

        records, _, _ = await driver.execute_query(
            match_query
            + """
            RETURN
            """
<<<<<<< HEAD
            + get_entity_edge_return_query(driver.provider),
=======
            + (
                ENTITY_EDGE_RETURN_NEPTUNE
                if driver.provider == GraphProvider.NEPTUNE
                else ENTITY_EDGE_RETURN
            ),
>>>>>>> ef56dc77
            node_uuid=node_uuid,
            routing_='r',
        )

        edges = [get_entity_edge_from_record(record, driver.provider) for record in records]

        return edges


class CommunityEdge(Edge):
    async def save(self, driver: GraphDriver):
        result = await driver.execute_query(
            get_community_edge_save_query(driver.provider),
            community_uuid=self.source_node_uuid,
            entity_uuid=self.target_node_uuid,
            uuid=self.uuid,
            group_id=self.group_id,
            created_at=self.created_at,
        )

        logger.debug(f'Saved edge to Graph: {self.uuid}')

        return result

    @classmethod
    async def get_by_uuid(cls, driver: GraphDriver, uuid: str):
        records, _, _ = await driver.execute_query(
            """
            MATCH (n:Community)-[e:HAS_MEMBER {uuid: $uuid}]->(m)
            RETURN
            """
            + COMMUNITY_EDGE_RETURN,
            uuid=uuid,
            routing_='r',
        )

        edges = [get_community_edge_from_record(record) for record in records]

        return edges[0]

    @classmethod
    async def get_by_uuids(cls, driver: GraphDriver, uuids: list[str]):
        records, _, _ = await driver.execute_query(
            """
            MATCH (n:Community)-[e:HAS_MEMBER]->(m)
            WHERE e.uuid IN $uuids
            RETURN
            """
            + COMMUNITY_EDGE_RETURN,
            uuids=uuids,
            routing_='r',
        )

        edges = [get_community_edge_from_record(record) for record in records]

        return edges

    @classmethod
    async def get_by_group_ids(
        cls,
        driver: GraphDriver,
        group_ids: list[str],
        limit: int | None = None,
        uuid_cursor: str | None = None,
    ):
        cursor_query: LiteralString = 'AND e.uuid < $uuid' if uuid_cursor else ''
        limit_query: LiteralString = 'LIMIT $limit' if limit is not None else ''

        records, _, _ = await driver.execute_query(
            """
            MATCH (n:Community)-[e:HAS_MEMBER]->(m)
            WHERE e.group_id IN $group_ids
            """
            + cursor_query
            + """
            RETURN
            """
            + COMMUNITY_EDGE_RETURN
            + """
            ORDER BY e.uuid DESC
            """
            + limit_query,
            group_ids=group_ids,
            uuid=uuid_cursor,
            limit=limit,
            routing_='r',
        )

        edges = [get_community_edge_from_record(record) for record in records]

        return edges


# Edge helpers
def get_episodic_edge_from_record(record: Any) -> EpisodicEdge:
    return EpisodicEdge(
        uuid=record['uuid'],
        group_id=record['group_id'],
        source_node_uuid=record['source_node_uuid'],
        target_node_uuid=record['target_node_uuid'],
        created_at=parse_db_date(record['created_at']),  # type: ignore
    )


def get_entity_edge_from_record(record: Any, provider: GraphProvider) -> EntityEdge:
    if provider == GraphProvider.KUZU:
        attributes = json.loads(record['attributes'])
    else:
        attributes = record['attributes']
        attributes.pop('uuid', None)
        attributes.pop('source_node_uuid', None)
        attributes.pop('target_node_uuid', None)
        attributes.pop('fact', None)
        attributes.pop('name', None)
        attributes.pop('group_id', None)
        attributes.pop('episodes', None)
        attributes.pop('created_at', None)
        attributes.pop('expired_at', None)
        attributes.pop('valid_at', None)
        attributes.pop('invalid_at', None)

    edge = EntityEdge(
        uuid=record['uuid'],
        source_node_uuid=record['source_node_uuid'],
        target_node_uuid=record['target_node_uuid'],
        fact=record['fact'],
        fact_embedding=record.get('fact_embedding'),
        name=record['name'],
        group_id=record['group_id'],
        episodes=record['episodes'],
        created_at=parse_db_date(record['created_at']),  # type: ignore
        expired_at=parse_db_date(record['expired_at']),
        valid_at=parse_db_date(record['valid_at']),
        invalid_at=parse_db_date(record['invalid_at']),
        attributes=attributes,
    )

    return edge


def get_community_edge_from_record(record: Any):
    return CommunityEdge(
        uuid=record['uuid'],
        group_id=record['group_id'],
        source_node_uuid=record['source_node_uuid'],
        target_node_uuid=record['target_node_uuid'],
        created_at=parse_db_date(record['created_at']),  # type: ignore
    )


async def create_entity_edge_embeddings(embedder: EmbedderClient, edges: list[EntityEdge]):
    if len(edges) == 0:
        return
    fact_embeddings = await embedder.create_batch([edge.fact for edge in edges])
    for edge, fact_embedding in zip(edges, fact_embeddings, strict=True):
        edge.fact_embedding = fact_embedding<|MERGE_RESOLUTION|>--- conflicted
+++ resolved
@@ -31,11 +31,6 @@
 from graphiti_core.helpers import parse_db_date
 from graphiti_core.models.edges.edge_db_queries import (
     COMMUNITY_EDGE_RETURN,
-<<<<<<< HEAD
-=======
-    ENTITY_EDGE_RETURN,
-    ENTITY_EDGE_RETURN_NEPTUNE,
->>>>>>> ef56dc77
     EPISODIC_EDGE_RETURN,
     EPISODIC_EDGE_SAVE,
     get_community_edge_save_query,
@@ -250,32 +245,24 @@
         return self.fact_embedding
 
     async def load_fact_embedding(self, driver: GraphDriver):
-<<<<<<< HEAD
         match_query = """
-=======
-        if driver.provider == GraphProvider.NEPTUNE:
-            query: LiteralString = """
-            MATCH (n:Entity)-[e:RELATES_TO {uuid: $uuid}]->(m:Entity)
-                RETURN [x IN split(e.fact_embedding, ",") | toFloat(x)] as fact_embedding
-            """
-        else:
-            query: LiteralString = """
->>>>>>> ef56dc77
             MATCH (n:Entity)-[e:RELATES_TO {uuid: $uuid}]->(m:Entity)
         """
         if driver.provider == GraphProvider.KUZU:
             match_query = """
                 MATCH (n:Entity)-[:RELATES_TO]->(e:RelatesToNode_ {uuid: $uuid})-[:RELATES_TO]->(m:Entity)
             """
+        if driver.provider == GraphProvider.NEPTUNE:
+            match_query: LiteralString = """
+                MATCH (n:Entity)-[e:RELATES_TO {uuid: $uuid}]->(m:Entity)
+                RETURN [x IN split(e.fact_embedding, ",") | toFloat(x)] as fact_embedding
+            """
 
         records, _, _ = await driver.execute_query(
             match_query
             + """
             RETURN e.fact_embedding AS fact_embedding
-            """
-
-        records, _, _ = await driver.execute_query(
-            query,
+            """,
             uuid=self.uuid,
             routing_='r',
         )
@@ -310,20 +297,13 @@
         else:
             edge_data.update(self.attributes or {})
 
-<<<<<<< HEAD
+            if driver.provider == GraphProvider.NEPTUNE:
+                driver.save_to_aoss('edge_name_and_fact', [edge_data])  # pyright: ignore reportAttributeAccessIssue
+
             result = await driver.execute_query(
                 get_entity_edge_save_query(driver.provider),
                 edge_data=edge_data,
             )
-=======
-        if driver.provider == GraphProvider.NEPTUNE:
-            driver.save_to_aoss('edge_name_and_fact', [edge_data])  # pyright: ignore reportAttributeAccessIssue
-
-        result = await driver.execute_query(
-            get_entity_edge_save_query(driver.provider),
-            edge_data=edge_data,
-        )
->>>>>>> ef56dc77
 
         logger.debug(f'Saved edge to Graph: {self.uuid}')
 
@@ -344,15 +324,7 @@
             + """
             RETURN
             """
-<<<<<<< HEAD
             + get_entity_edge_return_query(driver.provider),
-=======
-            + (
-                ENTITY_EDGE_RETURN_NEPTUNE
-                if driver.provider == GraphProvider.NEPTUNE
-                else ENTITY_EDGE_RETURN
-            ),
->>>>>>> ef56dc77
             uuid=uuid,
             routing_='r',
         )
@@ -382,15 +354,7 @@
             WHERE e.uuid IN $uuids
             RETURN
             """
-<<<<<<< HEAD
             + get_entity_edge_return_query(driver.provider),
-=======
-            + (
-                ENTITY_EDGE_RETURN_NEPTUNE
-                if driver.provider == GraphProvider.NEPTUNE
-                else ENTITY_EDGE_RETURN
-            ),
->>>>>>> ef56dc77
             uuids=uuids,
             routing_='r',
         )
@@ -435,15 +399,7 @@
             + """
             RETURN
             """
-<<<<<<< HEAD
             + get_entity_edge_return_query(driver.provider)
-=======
-            + (
-                ENTITY_EDGE_RETURN_NEPTUNE
-                if driver.provider == GraphProvider.NEPTUNE
-                else ENTITY_EDGE_RETURN
-            )
->>>>>>> ef56dc77
             + with_embeddings_query
             + """
             ORDER BY e.uuid DESC
@@ -476,15 +432,7 @@
             + """
             RETURN
             """
-<<<<<<< HEAD
             + get_entity_edge_return_query(driver.provider),
-=======
-            + (
-                ENTITY_EDGE_RETURN_NEPTUNE
-                if driver.provider == GraphProvider.NEPTUNE
-                else ENTITY_EDGE_RETURN
-            ),
->>>>>>> ef56dc77
             node_uuid=node_uuid,
             routing_='r',
         )
