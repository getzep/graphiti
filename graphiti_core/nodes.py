--- conflicted
+++ resolved
@@ -465,14 +465,10 @@
             )
         else:
             entity_data.update(self.attributes or {})
-            labels = ':'.join(self.labels + ['Entity'])
-
-<<<<<<< HEAD
+            labels = ':'.join(self.labels + ['Entity', 'Entity_' + self.group_id.replace('-', '')])
+
             if driver.provider == GraphProvider.NEPTUNE:
                 driver.save_to_aoss('node_name_and_summary', [entity_data])  # pyright: ignore reportAttributeAccessIssue
-=======
-        labels = ':'.join(self.labels + ['Entity', 'Entity_' + self.group_id.replace('-', '')])
->>>>>>> 309159bc
 
             result = await driver.execute_query(
                 get_entity_node_save_query(driver.provider, labels),
