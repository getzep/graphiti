--- conflicted
+++ resolved
@@ -32,11 +32,7 @@
 from graphiti_core.helpers import parse_db_date
 from graphiti_core.models.nodes.node_db_queries import (
     COMMUNITY_NODE_RETURN,
-<<<<<<< HEAD
-=======
     COMMUNITY_NODE_RETURN_NEPTUNE,
-    ENTITY_NODE_RETURN,
->>>>>>> ef56dc77
     EPISODIC_NODE_RETURN,
     EPISODIC_NODE_RETURN_NEPTUNE,
     get_community_node_save_query,
@@ -96,23 +92,16 @@
     async def save(self, driver: GraphDriver): ...
 
     async def delete(self, driver: GraphDriver):
-<<<<<<< HEAD
-        for label in ['Entity', 'Episodic', 'Community']:
-            await driver.execute_query(
-                f"""
-                MATCH (n:{label} {{uuid: $uuid}})
-=======
         match driver.provider:
             case GraphProvider.NEO4J:
                 await driver.execute_query(
                     """
                 MATCH (n:Entity|Episodic|Community {uuid: $uuid})
->>>>>>> ef56dc77
                 DETACH DELETE n
                 """,
                     uuid=self.uuid,
                 )
-            case _:  # FalkorDB and Neptune
+            case _:  # FalkorDB, Neptune, Kuzu
                 for label in ['Entity', 'Episodic', 'Community']:
                     await driver.execute_query(
                         f"""
@@ -134,23 +123,6 @@
 
     @classmethod
     async def delete_by_group_id(cls, driver: GraphDriver, group_id: str, batch_size: int = 100):
-<<<<<<< HEAD
-        if driver.provider == GraphProvider.FALKORDB or driver.provider == GraphProvider.KUZU:
-            for label in ['Entity', 'Episodic', 'Community']:
-                await driver.execute_query(
-                    f"""
-                    MATCH (n:{label} {{group_id: $group_id}})
-                    DETACH DELETE n
-                    """,
-                    group_id=group_id,
-                )
-        else:
-            async with driver.session() as session:
-                await session.run(
-                    """
-                    MATCH (n:Entity|Episodic|Community {group_id: $group_id})
-                    CALL (n) {
-=======
         match driver.provider:
             case GraphProvider.NEO4J:
                 async with driver.session() as session:
@@ -166,12 +138,11 @@
                         batch_size=batch_size,
                     )
 
-            case _:  # FalkorDB and Neptune
+            case _:  # FalkorDB, Neptune, Kuzu
                 for label in ['Entity', 'Episodic', 'Community']:
                     await driver.execute_query(
                         f"""
                         MATCH (n:{label} {{group_id: $group_id}})
->>>>>>> ef56dc77
                         DETACH DELETE n
                         """,
                         group_id=group_id,
@@ -406,7 +377,6 @@
             'created_at': self.created_at,
         }
 
-<<<<<<< HEAD
         if driver.provider == GraphProvider.KUZU:
             entity_data['attributes'] = json.dumps(self.attributes)
             entity_data['labels'] = list(set(self.labels + ['Entity']))
@@ -417,12 +387,9 @@
         else:
             entity_data.update(self.attributes or {})
             labels = ':'.join(self.labels + ['Entity'])
-=======
-        if driver.provider == GraphProvider.NEPTUNE:
-            driver.save_to_aoss('node_name_and_summary', [entity_data])  # pyright: ignore reportAttributeAccessIssue
-
-        labels = ':'.join(self.labels + ['Entity'])
->>>>>>> ef56dc77
+
+            if driver.provider == GraphProvider.NEPTUNE:
+                driver.save_to_aoss('node_name_and_summary', [entity_data])  # pyright: ignore reportAttributeAccessIssue
 
             result = await driver.execute_query(
                 get_entity_node_save_query(driver.provider, labels),
