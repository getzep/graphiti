--- conflicted
+++ resolved
@@ -72,26 +72,12 @@
             role='user',
             content=f"""
         <PREVIOUS MESSAGES>
-<<<<<<< HEAD
-        {json.dumps([ep for ep in context['previous_episodes']], indent=2, default=json_serial)}
-=======
         {to_prompt_json([ep for ep in context['previous_episodes']], ensure_ascii=context.get('ensure_ascii', False), indent=2)}
->>>>>>> 1edcbaa9
         </PREVIOUS MESSAGES>
         <CURRENT MESSAGE>
         {context['episode_content']}
         </CURRENT MESSAGE>
         <NEW ENTITY>
-<<<<<<< HEAD
-        {json.dumps(context['extracted_node'], indent=2, default=json_serial)}
-        </NEW ENTITY>
-        <ENTITY TYPE DESCRIPTION>
-        {json.dumps(context['entity_type_description'], indent=2, default=json_serial)}
-        </ENTITY TYPE DESCRIPTION>
-
-        <EXISTING ENTITIES>
-        {json.dumps(context['existing_nodes'], indent=2, default=json_serial)}
-=======
         {to_prompt_json(context['extracted_node'], ensure_ascii=context.get('ensure_ascii', False), indent=2)}
         </NEW ENTITY>
         <ENTITY TYPE DESCRIPTION>
@@ -100,7 +86,6 @@
 
         <EXISTING ENTITIES>
         {to_prompt_json(context['existing_nodes'], ensure_ascii=context.get('ensure_ascii', False), indent=2)}
->>>>>>> 1edcbaa9
         </EXISTING ENTITIES>
         
         Given the above EXISTING ENTITIES and their attributes, MESSAGE, and PREVIOUS MESSAGES; Determine if the NEW ENTITY extracted from the conversation
@@ -137,11 +122,7 @@
             role='user',
             content=f"""
         <PREVIOUS MESSAGES>
-<<<<<<< HEAD
-        {json.dumps([ep for ep in context['previous_episodes']], indent=2, default=json_serial)}
-=======
         {to_prompt_json([ep for ep in context['previous_episodes']], ensure_ascii=context.get('ensure_ascii', True), indent=2)}
->>>>>>> 1edcbaa9
         </PREVIOUS MESSAGES>
         <CURRENT MESSAGE>
         {context['episode_content']}
@@ -166,19 +147,11 @@
         }}
         
         <ENTITIES>
-<<<<<<< HEAD
-        {json.dumps(context['extracted_nodes'], indent=2, default=json_serial)}
-        </ENTITIES>
-        
-        <EXISTING ENTITIES>
-        {json.dumps(context['existing_nodes'], indent=2, default=json_serial)}
-=======
         {to_prompt_json(context['extracted_nodes'], ensure_ascii=context.get('ensure_ascii', True), indent=2)}
         </ENTITIES>
         
         <EXISTING ENTITIES>
         {to_prompt_json(context['existing_nodes'], ensure_ascii=context.get('ensure_ascii', True), indent=2)}
->>>>>>> 1edcbaa9
         </EXISTING ENTITIES>
 
         For each of the above ENTITIES, determine if the entity is a duplicate of any of the EXISTING ENTITIES.
@@ -215,11 +188,7 @@
         Given the following context, deduplicate a list of nodes:
 
         Nodes:
-<<<<<<< HEAD
-        {json.dumps(context['nodes'], indent=2, default=json_serial)}
-=======
         {to_prompt_json(context['nodes'], ensure_ascii=context.get('ensure_ascii', True), indent=2)}
->>>>>>> 1edcbaa9
 
         Task:
         1. Group nodes together such that all duplicate nodes are in the same list of uuids
