--- conflicted
+++ resolved
@@ -37,6 +37,7 @@
 from graphiti_core.embedder import EmbedderClient, OpenAIEmbedder
 from graphiti_core.graphiti_types import GraphitiClients
 from graphiti_core.helpers import (
+    get_default_group_id,
     semaphore_gather,
     validate_excluded_entity_types,
     validate_group_id,
@@ -351,9 +352,6 @@
         """
         await self.driver.build_indices_and_constraints(delete_existing)
 
-<<<<<<< HEAD
-    @handle_multiple_group_ids
-=======
     async def _extract_and_resolve_nodes(
         self,
         episode: EpisodicNode,
@@ -575,7 +573,7 @@
 
         return final_hydrated_nodes, resolved_edges, invalidated_edges, uuid_map
 
->>>>>>> 6b62c75f
+    @handle_multiple_group_ids
     async def retrieve_episodes(
         self,
         reference_time: datetime,
@@ -685,46 +683,22 @@
                 background_tasks.add_task(graphiti.add_episode, **episode_data.dict())
                 return {"message": "Episode processing started"}
         """
-<<<<<<< HEAD
-        try:
-            start = time()
-            now = utc_now()
-
-            if group_id is None:
-                # if group_id is None, use the default group id by the provider
-                # and the preset database name will be used
-                group_id = self.driver.default_group_id
-            else:
-                validate_group_id(group_id)
-                if group_id != self.driver._database:
-                    # if group_id is provided, use it as the database name
-                    self.driver = self.driver.clone(database=group_id)
-                    self.clients.driver = self.driver
-
-            validate_entity_types(entity_types)
-            validate_excluded_entity_types(excluded_entity_types, entity_types)
-
-            previous_episodes = (
-                await self.retrieve_episodes(
-                    reference_time,
-                    last_n=RELEVANT_SCHEMA_LIMIT,
-                    group_ids=[group_id],
-                    source=source,
-                )
-                if previous_episode_uuids is None
-                else await EpisodicNode.get_by_uuids(self.driver, previous_episode_uuids)
-            )
-=======
         start = time()
         now = utc_now()
 
         validate_entity_types(entity_types)
->>>>>>> 6b62c75f
-
         validate_excluded_entity_types(excluded_entity_types, entity_types)
-        validate_group_id(group_id)
-        # if group_id is None, use the default group id by the provider
-        group_id = group_id or get_default_group_id(self.driver.provider)
+        
+        if group_id is None:
+            # if group_id is None, use the default group id by the provider
+            # and the preset database name will be used
+            group_id = get_default_group_id(self.driver.provider)
+        else:
+            validate_group_id(group_id)
+            if group_id != self.driver._database:
+                # if group_id is provided, use it as the database name
+                self.driver = self.driver.clone(database=group_id)
+                self.clients.driver = self.driver
 
         with self.tracer.start_span('add_episode') as span:
             try:
@@ -894,39 +868,22 @@
         If these operations are required, use the `add_episode` method instead for each
         individual episode.
         """
-<<<<<<< HEAD
-        try:
-            start = time()
-            now = utc_now()
-
-            if group_id is None:
-                # if group_id is None, use the default group id by the provider
-                group_id = self.driver.default_group_id
-            else:
-                validate_group_id(group_id)
-                if group_id != self.driver._database:
-                    # if group_id is provided, use it as the database name
-                    self.driver = self.driver.clone(database=group_id)
-                    self.clients.driver = self.driver
-
-            # Create default edge type map
-            edge_type_map_default = (
-                {('Entity', 'Entity'): list(edge_types.keys())}
-                if edge_types is not None
-                else {('Entity', 'Entity'): []}
-            )
-=======
         with self.tracer.start_span('add_episode_bulk') as bulk_span:
             bulk_span.add_attributes({'episode.count': len(bulk_episodes)})
->>>>>>> 6b62c75f
 
             try:
                 start = time()
                 now = utc_now()
 
                 # if group_id is None, use the default group id by the provider
-                group_id = group_id or get_default_group_id(self.driver.provider)
-                validate_group_id(group_id)
+                if group_id is None:
+                    group_id = get_default_group_id(self.driver.provider)
+                else:
+                    validate_group_id(group_id)
+                    if group_id != self.driver._database:
+                        # if group_id is provided, use it as the database name
+                        self.driver = self.driver.clone(database=group_id)
+                        self.clients.driver = self.driver
 
                 # Create default edge type map
                 edge_type_map_default = (
