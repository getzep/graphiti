"""
Copyright 2024, Zep Software, Inc.

Licensed under the Apache License, Version 2.0 (the "License");
you may not use this file except in compliance with the License.
You may obtain a copy of the License at

    http://www.apache.org/licenses/LICENSE-2.0

Unless required by applicable law or agreed to in writing, software
distributed under the License is distributed on an "AS IS" BASIS,
WITHOUT WARRANTIES OR CONDITIONS OF ANY KIND, either express or implied.
See the License for the specific language governing permissions and
limitations under the License.
"""

import asyncio
import os
import re
from collections.abc import Coroutine
from datetime import datetime
from typing import Any

import numpy as np
from dotenv import load_dotenv
from neo4j import time as neo4j_time
from numpy._typing import NDArray
from pydantic import BaseModel
from typing_extensions import LiteralString

from graphiti_core.errors import GroupIdValidationError

load_dotenv()

USE_PARALLEL_RUNTIME = bool(os.getenv('USE_PARALLEL_RUNTIME', False))
SEMAPHORE_LIMIT = int(os.getenv('SEMAPHORE_LIMIT', 20))
MAX_REFLEXION_ITERATIONS = int(os.getenv('MAX_REFLEXION_ITERATIONS', 0))
DEFAULT_PAGE_LIMIT = 20

RUNTIME_QUERY: LiteralString = (
    'CYPHER runtime = parallel parallelRuntimeSupport=all\n' if USE_PARALLEL_RUNTIME else ''
)


def parse_db_date(neo_date: neo4j_time.DateTime | str | None) -> datetime | None:
    return (
        neo_date.to_native()
        if isinstance(neo_date, neo4j_time.DateTime)
        else datetime.fromisoformat(neo_date)
        if neo_date
        else None
    )


def get_default_group_id(db_type: str) -> str:
    """
    This function differentiates the default group id based on the database type.
<<<<<<< HEAD
    For most databases, the default group id is an empty string, while there are
    database types that require a specific default group id.
=======
    For most databases, the default group id is an empty string, while there are database types that require a specific default group id.
>>>>>>> 7daa4606
    """
    if db_type == 'falkordb':
        return '_'
    else:
        return ''


def lucene_sanitize(query: str) -> str:
    # Escape special characters from a query before passing into Lucene
    # + - && || ! ( ) { } [ ] ^ " ~ * ? : \ /
    escape_map = str.maketrans(
        {
            '+': r'\+',
            '-': r'\-',
            '&': r'\&',
            '|': r'\|',
            '!': r'\!',
            '(': r'\(',
            ')': r'\)',
            '{': r'\{',
            '}': r'\}',
            '[': r'\[',
            ']': r'\]',
            '^': r'\^',
            '"': r'\"',
            '~': r'\~',
            '*': r'\*',
            '?': r'\?',
            ':': r'\:',
            '\\': r'\\',
            '/': r'\/',
            'O': r'\O',
            'R': r'\R',
            'N': r'\N',
            'T': r'\T',
            'A': r'\A',
            'D': r'\D',
        }
    )

    sanitized = query.translate(escape_map)
    return sanitized


def normalize_l2(embedding: list[float]) -> NDArray:
    embedding_array = np.array(embedding)
    norm = np.linalg.norm(embedding_array, 2, axis=0, keepdims=True)
    return np.where(norm == 0, embedding_array, embedding_array / norm)


# Use this instead of asyncio.gather() to bound coroutines
async def semaphore_gather(
    *coroutines: Coroutine,
    max_coroutines: int | None = None,
) -> list[Any]:
    semaphore = asyncio.Semaphore(max_coroutines or SEMAPHORE_LIMIT)

    async def _wrap_coroutine(coroutine):
        async with semaphore:
            return await coroutine

    return await asyncio.gather(*(_wrap_coroutine(coroutine) for coroutine in coroutines))


def validate_group_id(group_id: str) -> bool:
    """
    Validate that a group_id contains only ASCII alphanumeric characters, dashes, and underscores.

    Args:
        group_id: The group_id to validate

    Returns:
        True if valid, False otherwise

    Raises:
        GroupIdValidationError: If group_id contains invalid characters
    """

    # Allow empty string (default case)
    if not group_id:
        return True

    # Check if string contains only ASCII alphanumeric characters, dashes, or underscores
    # Pattern matches: letters (a-z, A-Z), digits (0-9), hyphens (-), and underscores (_)
    if not re.match(r'^[a-zA-Z0-9_-]+$', group_id):
        raise GroupIdValidationError(group_id)

    return True


def validate_excluded_entity_types(
    excluded_entity_types: list[str] | None, entity_types: dict[str, BaseModel] | None = None
) -> bool:
    """
    Validate that excluded entity types are valid type names.

    Args:
        excluded_entity_types: List of entity type names to exclude
        entity_types: Dictionary of available custom entity types

    Returns:
        True if valid

    Raises:
        ValueError: If any excluded type names are invalid
    """
    if not excluded_entity_types:
        return True

    # Build set of available type names
    available_types = {'Entity'}  # Default type is always available
    if entity_types:
        available_types.update(entity_types.keys())

    # Check for invalid type names
    invalid_types = set(excluded_entity_types) - available_types
    if invalid_types:
        raise ValueError(
            f'Invalid excluded entity types: {sorted(invalid_types)}. Available types: {sorted(available_types)}'
        )

    return True<|MERGE_RESOLUTION|>--- conflicted
+++ resolved
@@ -55,12 +55,7 @@
 def get_default_group_id(db_type: str) -> str:
     """
     This function differentiates the default group id based on the database type.
-<<<<<<< HEAD
-    For most databases, the default group id is an empty string, while there are
-    database types that require a specific default group id.
-=======
     For most databases, the default group id is an empty string, while there are database types that require a specific default group id.
->>>>>>> 7daa4606
     """
     if db_type == 'falkordb':
         return '_'
