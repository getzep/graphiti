"""
Copyright 2024, Zep Software, Inc.

Licensed under the Apache License, Version 2.0 (the "License");
you may not use this file except in compliance with the License.
You may obtain a copy of the License at

    http://www.apache.org/licenses/LICENSE-2.0

Unless required by applicable law or agreed to in writing, software
distributed under the License is distributed on an "AS IS" BASIS,
WITHOUT WARRANTIES OR CONDITIONS OF ANY KIND, either express or implied.
See the License for the specific language governing permissions and
limitations under the License.
"""

import json
import logging
import re
import typing
from typing import TYPE_CHECKING, ClassVar

from pydantic import BaseModel

from ..prompts.models import Message
from .client import MULTILINGUAL_EXTRACTION_RESPONSES, LLMClient
from .config import DEFAULT_MAX_TOKENS, LLMConfig, ModelSize
from .errors import RateLimitError

if TYPE_CHECKING:
    from google import genai
    from google.genai import types
else:
    try:
        from google import genai
        from google.genai import types
    except ImportError:
        # If gemini client is not installed, raise an ImportError
        raise ImportError(
            'google-genai is required for GeminiClient. '
            'Install it with: pip install graphiti-core[google-genai]'
        ) from None


logger = logging.getLogger(__name__)

DEFAULT_MODEL = 'gemini-2.5-flash'
DEFAULT_SMALL_MODEL = 'gemini-2.5-flash-lite-preview-06-17'

# Maximum output tokens for different Gemini models
GEMINI_MODEL_MAX_TOKENS = {
    # Gemini 2.5 models
    'gemini-2.5-pro': 65536,
    'gemini-2.5-flash': 65536,
    'gemini-2.5-flash-lite': 64000,
    'models/gemini-2.5-flash-lite-preview-06-17': 64000,
    # Gemini 2.0 models
    'gemini-2.0-flash': 8192,
    'gemini-2.0-flash-lite': 8192,
    # Gemini 1.5 models
    'gemini-1.5-pro': 8192,
    'gemini-1.5-flash': 8192,
    'gemini-1.5-flash-8b': 8192,
}

# Default max tokens for models not in the mapping
DEFAULT_GEMINI_MAX_TOKENS = 8192


class GeminiClient(LLMClient):
    """
    GeminiClient is a client class for interacting with Google's Gemini language models.

    This class extends the LLMClient and provides methods to initialize the client
    and generate responses from the Gemini language model.

    Attributes:
        model (str): The model name to use for generating responses.
        temperature (float): The temperature to use for generating responses.
        max_tokens (int): The maximum number of tokens to generate in a response.
        thinking_config (types.ThinkingConfig | None): Optional thinking configuration for models that support it.
    Methods:
        __init__(config: LLMConfig | None = None, cache: bool = False, thinking_config: types.ThinkingConfig | None = None):
            Initializes the GeminiClient with the provided configuration, cache setting, and optional thinking config.

        _generate_response(messages: list[Message]) -> dict[str, typing.Any]:
            Generates a response from the language model based on the provided messages.
    """

    # Class-level constants
    MAX_RETRIES: ClassVar[int] = 2

    def __init__(
        self,
        config: LLMConfig | None = None,
        cache: bool = False,
        max_tokens: int | None = None,
        thinking_config: types.ThinkingConfig | None = None,
        client: 'genai.Client | None' = None,
    ):
        """
        Initialize the GeminiClient with the provided configuration, cache setting, and optional thinking config.

        Args:
            config (LLMConfig | None): The configuration for the LLM client, including API key, model, temperature, and max tokens.
            cache (bool): Whether to use caching for responses. Defaults to False.
            thinking_config (types.ThinkingConfig | None): Optional thinking configuration for models that support it.
                Only use with models that support thinking (gemini-2.5+). Defaults to None.
            client (genai.Client | None): An optional async client instance to use. If not provided, a new genai.Client is created.
        """
        if config is None:
            config = LLMConfig()

        super().__init__(config, cache)

        self.model = config.model

        if client is None:
            self.client = genai.Client(api_key=config.api_key)
        else:
            self.client = client

        self.max_tokens = max_tokens
        self.thinking_config = thinking_config

    def _check_safety_blocks(self, response) -> None:
        """Check if response was blocked for safety reasons and raise appropriate exceptions."""
        # Check if the response was blocked for safety reasons
        if not (hasattr(response, 'candidates') and response.candidates):
            return

        candidate = response.candidates[0]
        if not (hasattr(candidate, 'finish_reason') and candidate.finish_reason == 'SAFETY'):
            return

        # Content was blocked for safety reasons - collect safety details
        safety_info = []
        safety_ratings = getattr(candidate, 'safety_ratings', None)

        if safety_ratings:
            for rating in safety_ratings:
                if getattr(rating, 'blocked', False):
                    category = getattr(rating, 'category', 'Unknown')
                    probability = getattr(rating, 'probability', 'Unknown')
                    safety_info.append(f'{category}: {probability}')

        safety_details = (
            ', '.join(safety_info) if safety_info else 'Content blocked for safety reasons'
        )
        raise Exception(f'Response blocked by Gemini safety filters: {safety_details}')

    def _check_prompt_blocks(self, response) -> None:
        """Check if prompt was blocked and raise appropriate exceptions."""
        prompt_feedback = getattr(response, 'prompt_feedback', None)
        if not prompt_feedback:
            return

        block_reason = getattr(prompt_feedback, 'block_reason', None)
        if block_reason:
            raise Exception(f'Prompt blocked by Gemini: {block_reason}')

    def _get_model_for_size(self, model_size: ModelSize) -> str:
        """Get the appropriate model name based on the requested size."""
        if model_size == ModelSize.small:
            return self.small_model or DEFAULT_SMALL_MODEL
        else:
            return self.model or DEFAULT_MODEL

<<<<<<< HEAD
    def _get_max_tokens_for_model(self, model: str) -> int:
        """Get the maximum output tokens for a specific Gemini model."""
        return GEMINI_MODEL_MAX_TOKENS.get(model, DEFAULT_GEMINI_MAX_TOKENS)

    def _resolve_max_tokens(self, requested_max_tokens: int | None, model: str) -> int:
        """
        Resolve the maximum output tokens to use based on precedence rules.

        Precedence order (highest to lowest):
        1. Explicit max_tokens parameter passed to generate_response()
        2. Instance max_tokens set during client initialization
        3. Model-specific maximum tokens from GEMINI_MODEL_MAX_TOKENS mapping
        4. DEFAULT_MAX_TOKENS as final fallback

        Args:
            requested_max_tokens: The max_tokens parameter passed to generate_response()
            model: The model name to look up model-specific limits

        Returns:
            int: The resolved maximum tokens to use
        """
        # 1. Use explicit parameter if provided
        if requested_max_tokens is not None:
            return requested_max_tokens

        # 2. Use instance max_tokens if set during initialization
        if self.max_tokens is not None:
            return self.max_tokens

        # 3. Use model-specific maximum
        model_max = self._get_max_tokens_for_model(model)
        if model_max is not None:
            return model_max

        # 4. Final fallback to DEFAULT_MAX_TOKENS
        return DEFAULT_MAX_TOKENS
=======
    def salvage_json(self, raw_output: str) -> dict[str, typing.Any] | None:
        """
        Attempt to salvage a JSON object if the raw output is truncated.

        This is accomplished by looking for the last closing bracket for an array or object.
        If found, it will try to load the JSON object from the raw output.
        If the JSON object is not valid, it will return None.

        Args:
            raw_output (str): The raw output from the LLM.

        Returns:
            dict[str, typing.Any]: The salvaged JSON object.
            None: If no salvage is possible.
        """
        if not raw_output:
            return None
        # Try to salvage a JSON array
        array_match = re.search(r'\]\s*$', raw_output)
        if array_match:
            try:
                return json.loads(raw_output[:array_match.end()])
            except Exception:
                pass
        # Try to salvage a JSON object
        obj_match = re.search(r'\}\s*$', raw_output)
        if obj_match:
            try:
                return json.loads(raw_output[:obj_match.end()])
            except Exception:
                pass
        return None
>>>>>>> e16740be

    async def _generate_response(
        self,
        messages: list[Message],
        response_model: type[BaseModel] | None = None,
        max_tokens: int | None = None,
        model_size: ModelSize = ModelSize.medium,
    ) -> dict[str, typing.Any]:
        """
        Generate a response from the Gemini language model.

        Args:
            messages (list[Message]): A list of messages to send to the language model.
            response_model (type[BaseModel] | None): An optional Pydantic model to parse the response into.
            max_tokens (int | None): The maximum number of tokens to generate in the response. If None, uses precedence rules.
            model_size (ModelSize): The size of the model to use (small or medium).

        Returns:
            dict[str, typing.Any]: The response from the language model.

        Raises:
            RateLimitError: If the API rate limit is exceeded.
            Exception: If there is an error generating the response or content is blocked.
        """
        try:
            gemini_messages: typing.Any = []
            # If a response model is provided, add schema for structured output
            system_prompt = ''
            if response_model is not None:
                # Get the schema from the Pydantic model
                pydantic_schema = response_model.model_json_schema()

                # Create instruction to output in the desired JSON format
                system_prompt += (
                    f'Output ONLY valid JSON matching this schema: {json.dumps(pydantic_schema)}.\n'
                    'Do not include any explanatory text before or after the JSON.\n\n'
                )

            # Add messages content
            # First check for a system message
            if messages and messages[0].role == 'system':
                system_prompt = f'{messages[0].content}\n\n {system_prompt}'
                messages = messages[1:]

            # Add the rest of the messages
            for m in messages:
                m.content = self._clean_input(m.content)
                gemini_messages.append(
                    types.Content(role=m.role, parts=[types.Part.from_text(text=m.content)])
                )

            # Get the appropriate model for the requested size
            model = self._get_model_for_size(model_size)

            # Resolve max_tokens using precedence rules (see _resolve_max_tokens for details)
            resolved_max_tokens = self._resolve_max_tokens(max_tokens, model)

            # Create generation config
            generation_config = types.GenerateContentConfig(
                temperature=self.temperature,
                max_output_tokens=resolved_max_tokens,
                response_mime_type='application/json' if response_model else None,
                response_schema=response_model if response_model else None,
                system_instruction=system_prompt,
                thinking_config=self.thinking_config,
            )

            # Generate content using the simple string approach
            response = await self.client.aio.models.generate_content(
                model=model,
                contents=gemini_messages,
                config=generation_config,
            )

            # Always capture the raw output for debugging
            raw_output = getattr(response, 'text', None)

            # Check for safety and prompt blocks
            self._check_safety_blocks(response)
            self._check_prompt_blocks(response)

            # If this was a structured output request, parse the response into the Pydantic model
            if response_model is not None:
                try:
                    if not raw_output:
                        raise ValueError('No response text')

                    validated_model = response_model.model_validate(json.loads(raw_output))

                    # Return as a dictionary for API consistency
                    return validated_model.model_dump()
                except Exception as e:
                    if raw_output:
                        logger.error("🦀 LLM generation failed parsing as JSON, will try to salvage.")
                        logger.error(self._get_failed_generation_log(gemini_messages, raw_output))
                        # Try to salvage
                        salvaged = self.salvage_json(raw_output)
                        if salvaged is not None:
                            logger.warning("Salvaged partial JSON from truncated/malformed output.")
                            return salvaged
                    raise Exception(f'Failed to parse structured response: {e}') from e

            # Otherwise, return the response text as a dictionary
            return {'content': raw_output}

        except Exception as e:
            # Check if it's a rate limit error based on Gemini API error codes
            error_message = str(e).lower()
            if (
                'rate limit' in error_message
                or 'quota' in error_message
                or 'resource_exhausted' in error_message
                or '429' in str(e)
            ):
                raise RateLimitError from e

            logger.error(f'Error in generating LLM response: {e}')
            raise Exception from e

    async def generate_response(
        self,
        messages: list[Message],
        response_model: type[BaseModel] | None = None,
        max_tokens: int | None = None,
        model_size: ModelSize = ModelSize.medium,
    ) -> dict[str, typing.Any]:
        """
        Generate a response from the Gemini language model with retry logic and error handling.
        This method overrides the parent class method to provide a direct implementation with advanced retry logic.

        Args:
            messages (list[Message]): A list of messages to send to the language model.
            response_model (type[BaseModel] | None): An optional Pydantic model to parse the response into.
            max_tokens (int | None): The maximum number of tokens to generate in the response.
            model_size (ModelSize): The size of the model to use (small or medium).

        Returns:
            dict[str, typing.Any]: The response from the language model.
        """
        retry_count = 0
        last_error = None
        last_output = None

        # Add multilingual extraction instructions
        messages[0].content += MULTILINGUAL_EXTRACTION_RESPONSES

        while retry_count < self.MAX_RETRIES:
            try:
                response = await self._generate_response(
                    messages=messages,
                    response_model=response_model,
                    max_tokens=max_tokens,
                    model_size=model_size,
                )
                last_output = response.get('content') if isinstance(response, dict) and 'content' in response else None
                return response
            except RateLimitError as e:
                # Rate limit errors should not trigger retries (fail fast)
                raise e
            except Exception as e:
                last_error = e

                # Check if this is a safety block - these typically shouldn't be retried
                error_text = str(e) or (str(e.__cause__) if e.__cause__ else '')
                if 'safety' in error_text.lower() or 'blocked' in error_text.lower():
                    logger.warning(f'Content blocked by safety filters: {e}')
                    raise Exception(f'Content blocked by safety filters: {e}') from e

                retry_count += 1

                # Construct a detailed error message for the LLM
                error_context = (
                    f'The previous response attempt was invalid. '
                    f'Error type: {e.__class__.__name__}. '
                    f'Error details: {str(e)}. '
                    f'Please try again with a valid response, ensuring the output matches '
                    f'the expected format and constraints.'
                )

                error_message = Message(role='user', content=error_context)
                messages.append(error_message)
                logger.warning(
                    f'Retrying after application error (attempt {retry_count}/{self.MAX_RETRIES}): {e}'
                )

        # If we exit the loop without returning, all retries are exhausted
        logger.error("🦀 LLM generation failed and retries are exhausted.")
        logger.error(self._get_failed_generation_log(messages, last_output))
        logger.error(f'Max retries ({self.MAX_RETRIES}) exceeded. Last error: {last_error}')
        raise last_error or Exception("Max retries exceeded")<|MERGE_RESOLUTION|>--- conflicted
+++ resolved
@@ -166,7 +166,6 @@
         else:
             return self.model or DEFAULT_MODEL
 
-<<<<<<< HEAD
     def _get_max_tokens_for_model(self, model: str) -> int:
         """Get the maximum output tokens for a specific Gemini model."""
         return GEMINI_MODEL_MAX_TOKENS.get(model, DEFAULT_GEMINI_MAX_TOKENS)
@@ -203,7 +202,7 @@
 
         # 4. Final fallback to DEFAULT_MAX_TOKENS
         return DEFAULT_MAX_TOKENS
-=======
+
     def salvage_json(self, raw_output: str) -> dict[str, typing.Any] | None:
         """
         Attempt to salvage a JSON object if the raw output is truncated.
@@ -236,7 +235,6 @@
             except Exception:
                 pass
         return None
->>>>>>> e16740be
 
     async def _generate_response(
         self,
