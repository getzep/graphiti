"""
Copyright 2024, Zep Software, Inc.

Licensed under the Apache License, Version 2.0 (the "License");
you may not use this file except in compliance with the License.
You may obtain a copy of the License at

    http://www.apache.org/licenses/LICENSE-2.0

Unless required by applicable law or agreed to in writing, software
distributed under the License is distributed on an "AS IS" BASIS,
WITHOUT WARRANTIES OR CONDITIONS OF ANY KIND, either express or implied.
See the License for the specific language governing permissions and
limitations under the License.
"""

from typing import Any

from graphiti_core.driver.driver import GraphProvider

<<<<<<< HEAD
EPISODIC_NODE_SAVE = """
    MERGE (n:Episodic {uuid: $uuid})
    SET
        n.name = $name,
        n.group_id = $group_id,
        n.source_description = $source_description,
        n.source = $source,
        n.content = $content,
        n.entity_edges = $entity_edges,
        n.created_at = $created_at,
        n.valid_at = $valid_at
    RETURN n.uuid AS uuid
"""

def get_episodic_node_save_bulk_query(provider: GraphProvider) -> str:
    if provider == GraphProvider.KUZU:
        return """
            UNWIND CAST($episodes AS STRUCT(uuid STRING, name STRING, group_id STRING, source_description STRING, source STRING, content STRING, entity_edges STRING[], created_at TIMESTAMP, valid_at TIMESTAMP, labels STRING[])[]) AS episode
            MERGE (n:Episodic {uuid: episode.uuid})
            SET
                n.name = episode.name,
                n.group_id = episode.group_id,
                n.source_description = episode.source_description,
                n.source = episode.source,
                n.content = episode.content,
                n.entity_edges = episode.entity_edges,
                n.created_at = episode.created_at,
                n.valid_at = episode.valid_at
            RETURN n.uuid AS uuid
        """

    return """
        UNWIND $episodes AS episode
        MERGE (n:Episodic {uuid: episode.uuid})
        SET
            n.name = episode.name,
            n.group_id = episode.group_id,
            n.source_description = episode.source_description,
            n.source = episode.source,
            n.content = episode.content,
            n.entity_edges = episode.entity_edges,
            n.created_at = episode.created_at,
            n.valid_at = episode.valid_at
        RETURN n.uuid AS uuid
    """
=======

def get_episode_node_save_query(provider: GraphProvider) -> str:
    match provider:
        case GraphProvider.NEPTUNE:
            return """
                MERGE (n:Episodic {uuid: $uuid})
                SET n = {uuid: $uuid, name: $name, group_id: $group_id, source_description: $source_description, source: $source, content: $content, 
                entity_edges: join([x IN coalesce($entity_edges, []) | toString(x) ], '|'), created_at: $created_at, valid_at: $valid_at}
                RETURN n.uuid AS uuid
            """
        case _:  # Neo4j and FalkorDB
            return """
                MERGE (n:Episodic {uuid: $uuid})
                SET n = {uuid: $uuid, name: $name, group_id: $group_id, source_description: $source_description, source: $source, content: $content,
                entity_edges: $entity_edges, created_at: $created_at, valid_at: $valid_at}
                RETURN n.uuid AS uuid
            """


def get_episode_node_save_bulk_query(provider: GraphProvider) -> str:
    match provider:
        case GraphProvider.NEPTUNE:
            return """
                UNWIND $episodes AS episode
                MERGE (n:Episodic {uuid: episode.uuid})
                SET n = {uuid: episode.uuid, name: episode.name, group_id: episode.group_id, source_description: episode.source_description, 
                    source: episode.source, content: episode.content, 
                entity_edges: join([x IN coalesce(episode.entity_edges, []) | toString(x) ], '|'), created_at: episode.created_at, valid_at: episode.valid_at}
                RETURN n.uuid AS uuid
            """
        case _:  # Neo4j and FalkorDB
            return """
                UNWIND $episodes AS episode
                MERGE (n:Episodic {uuid: episode.uuid})
                SET n = {uuid: episode.uuid, name: episode.name, group_id: episode.group_id, source_description: episode.source_description, source: episode.source, content: episode.content, 
                entity_edges: episode.entity_edges, created_at: episode.created_at, valid_at: episode.valid_at}
                RETURN n.uuid AS uuid
            """

>>>>>>> ef56dc77

EPISODIC_NODE_RETURN = """
    e.content AS content,
    e.created_at AS created_at,
    e.valid_at AS valid_at,
    e.uuid AS uuid,
    e.name AS name,
    e.group_id AS group_id,
    e.source_description AS source_description,
    e.source AS source,
    e.entity_edges AS entity_edges
"""

EPISODIC_NODE_RETURN_NEPTUNE = """
    e.content AS content,
    e.created_at AS created_at,
    e.valid_at AS valid_at,
    e.uuid AS uuid,
    e.name AS name,
    e.group_id AS group_id,
    e.source_description AS source_description,
    e.source AS source,
    split(e.entity_edges, ",") AS entity_edges
"""


def get_entity_node_save_query(provider: GraphProvider, labels: str) -> str:
<<<<<<< HEAD
    if provider == GraphProvider.FALKORDB:
        return f"""
            MERGE (n:Entity {{uuid: $entity_data.uuid}})
            SET n:{labels}
            SET n = $entity_data
            RETURN n.uuid AS uuid
        """

    if provider == GraphProvider.KUZU:
        return """
            MERGE (n:Entity {uuid: $uuid})
            SET
                n.labels = $labels,
                n.name = $name,
                n.name_embedding = $name_embedding,
                n.group_id = $group_id,
                n.summary = $summary,
                n.created_at = $created_at,
                n.attributes = $attributes
            WITH n
            RETURN n.uuid AS uuid
        """

    return f"""
        MERGE (n:Entity {{uuid: $entity_data.uuid}})
        SET n:{labels}
        SET n = $entity_data
        WITH n CALL db.create.setNodeVectorProperty(n, "name_embedding", $entity_data.name_embedding)
        RETURN n.uuid AS uuid
    """


def get_entity_node_save_bulk_query(provider: GraphProvider, nodes) -> str | Any:
    if provider == GraphProvider.FALKORDB:
        queries = []
        for node in nodes:
            for label in node['labels']:
=======
    match provider:
        case GraphProvider.FALKORDB:
            return f"""
                MERGE (n:Entity {{uuid: $entity_data.uuid}})
                SET n:{labels}
                SET n = $entity_data
                RETURN n.uuid AS uuid
            """
        case GraphProvider.NEPTUNE:
            label_subquery = ''
            for label in labels.split(':'):
                label_subquery += f' SET n:{label}\n'
            return f"""
                MERGE (n:Entity {{uuid: $entity_data.uuid}})
                {label_subquery}
                SET n = removeKeyFromMap(removeKeyFromMap($entity_data, "labels"), "name_embedding")
                SET n.name_embedding = join([x IN coalesce($entity_data.name_embedding, []) | toString(x) ], ",")
                RETURN n.uuid AS uuid
            """
        case _:
            return f"""
                MERGE (n:Entity {{uuid: $entity_data.uuid}})
                SET n:{labels}
                SET n = $entity_data
                WITH n CALL db.create.setNodeVectorProperty(n, "name_embedding", $entity_data.name_embedding)
                RETURN n.uuid AS uuid
            """


def get_entity_node_save_bulk_query(provider: GraphProvider, nodes: list[dict]) -> str | Any:
    match provider:
        case GraphProvider.FALKORDB:
            queries = []
            for node in nodes:
                for label in node['labels']:
                    queries.append(
                        (
                            f"""
                            UNWIND $nodes AS node
                            MERGE (n:Entity {{uuid: node.uuid}})
                            SET n:{label}
                            SET n = node
                            WITH n, node
                            SET n.name_embedding = vecf32(node.name_embedding)
                            RETURN n.uuid AS uuid
                            """,
                            {'nodes': [node]},
                        )
                    )
            return queries
        case GraphProvider.NEPTUNE:
            queries = []
            for node in nodes:
                labels = ''
                for label in node['labels']:
                    labels += f' SET n:{label}\n'
>>>>>>> ef56dc77
                queries.append(
                    f"""
                        UNWIND $nodes AS node
                        MERGE (n:Entity {{uuid: node.uuid}})
                        {labels}
                        SET n = removeKeyFromMap(removeKeyFromMap(node, "labels"), "name_embedding")
                        SET n.name_embedding = join([x IN coalesce(node.name_embedding, []) | toString(x) ], ",")
                        RETURN n.uuid AS uuid
                    """
                )
<<<<<<< HEAD
        return queries

    if provider == GraphProvider.KUZU:
        return """
            UNWIND CAST($nodes AS STRUCT(uuid STRING, labels STRING[], name STRING, name_embedding FLOAT[], group_id STRING, summary STRING, created_at TIMESTAMP, attributes STRING)[]) AS node
            MERGE (n:Entity {uuid: node.uuid})
            SET
                n.labels =node.labels,
                n.name = node.name,
                n.name_embedding = node.name_embedding,
                n.group_id = node.group_id,
                n.summary = node.summary,
                n.created_at = node.created_at,
                n.attributes = node.attributes
            RETURN n.uuid AS uuid
        """

    return """
        UNWIND $nodes AS node
        MERGE (n:Entity {uuid: node.uuid})
        SET n:$(node.labels)
        SET n = node
        WITH n, node CALL db.create.setNodeVectorProperty(n, "name_embedding", node.name_embedding)
        RETURN n.uuid AS uuid
    """
=======
            return queries
        case _:  # Neo4j
            return """
                UNWIND $nodes AS node
                MERGE (n:Entity {uuid: node.uuid})
                SET n:$(node.labels)
                SET n = node
                WITH n, node CALL db.create.setNodeVectorProperty(n, "name_embedding", node.name_embedding)
                RETURN n.uuid AS uuid
            """
>>>>>>> ef56dc77


def get_entity_node_return_query(provider: GraphProvider) -> str:
    if provider == GraphProvider.KUZU:
        return """
            n.uuid AS uuid,
            n.name AS name,
            n.group_id AS group_id,
            n.created_at AS created_at,
            n.summary AS summary,
            n.labels AS labels,
            n.attributes AS attributes
        """

    return """
        n.uuid AS uuid,
        n.name AS name,
        n.group_id AS group_id,
        n.created_at AS created_at,
        n.summary AS summary,
        labels(n) AS labels,
        properties(n) AS attributes
    """


def get_community_node_save_query(provider: GraphProvider) -> str:
<<<<<<< HEAD
    if provider == GraphProvider.FALKORDB or provider == GraphProvider.KUZU:
        return """
            MERGE (n:Community {uuid: $uuid})
            SET
                n.name = $name,
                n.group_id = $group_id,
                n.summary = $summary,
                n.created_at = $created_at,
                n.name_embedding = $name_embedding
            RETURN n.uuid AS uuid
        """

    return """
        MERGE (n:Community {uuid: $uuid})
        SET n = {uuid: $uuid, name: $name, group_id: $group_id, summary: $summary, created_at: $created_at}
        WITH n CALL db.create.setNodeVectorProperty(n, "name_embedding", $name_embedding)
        RETURN n.uuid AS uuid
    """


COMMUNITY_NODE_RETURN = """
    c.uuid AS uuid,
    c.name AS name,
    c.name_embedding AS name_embedding,
    c.group_id AS group_id,
    c.summary AS summary,
    c.created_at AS created_at
=======
    match provider:
        case GraphProvider.FALKORDB:
            return """
                MERGE (n:Community {uuid: $uuid})
                SET n = {uuid: $uuid, name: $name, group_id: $group_id, summary: $summary, created_at: $created_at, name_embedding: vecf32($name_embedding)}
                RETURN n.uuid AS uuid
            """
        case GraphProvider.NEPTUNE:
            return """
                MERGE (n:Community {uuid: $uuid})
                SET n = {uuid: $uuid, name: $name, group_id: $group_id, summary: $summary, created_at: $created_at}        
                SET n.name_embedding = join([x IN coalesce($name_embedding, []) | toString(x) ], ",")
                RETURN n.uuid AS uuid
            """
        case _:  # Neo4j
            return """
                MERGE (n:Community {uuid: $uuid})
                SET n = {uuid: $uuid, name: $name, group_id: $group_id, summary: $summary, created_at: $created_at}
                WITH n CALL db.create.setNodeVectorProperty(n, "name_embedding", $name_embedding)
                RETURN n.uuid AS uuid
            """


COMMUNITY_NODE_RETURN = """
    n.uuid AS uuid,
    n.name AS name,
    n.name_embedding AS name_embedding,
    n.group_id AS group_id,
    n.summary AS summary,
    n.created_at AS created_at
"""

COMMUNITY_NODE_RETURN_NEPTUNE = """
    n.uuid AS uuid,
    n.name AS name,
    [x IN split(n.name_embedding, ",") | toFloat(x)] AS name_embedding,
    n.group_id AS group_id,
    n.summary AS summary,
    n.created_at AS created_at
>>>>>>> ef56dc77
"""<|MERGE_RESOLUTION|>--- conflicted
+++ resolved
@@ -18,61 +18,27 @@
 
 from graphiti_core.driver.driver import GraphProvider
 
-<<<<<<< HEAD
-EPISODIC_NODE_SAVE = """
-    MERGE (n:Episodic {uuid: $uuid})
-    SET
-        n.name = $name,
-        n.group_id = $group_id,
-        n.source_description = $source_description,
-        n.source = $source,
-        n.content = $content,
-        n.entity_edges = $entity_edges,
-        n.created_at = $created_at,
-        n.valid_at = $valid_at
-    RETURN n.uuid AS uuid
-"""
-
-def get_episodic_node_save_bulk_query(provider: GraphProvider) -> str:
-    if provider == GraphProvider.KUZU:
-        return """
-            UNWIND CAST($episodes AS STRUCT(uuid STRING, name STRING, group_id STRING, source_description STRING, source STRING, content STRING, entity_edges STRING[], created_at TIMESTAMP, valid_at TIMESTAMP, labels STRING[])[]) AS episode
-            MERGE (n:Episodic {uuid: episode.uuid})
-            SET
-                n.name = episode.name,
-                n.group_id = episode.group_id,
-                n.source_description = episode.source_description,
-                n.source = episode.source,
-                n.content = episode.content,
-                n.entity_edges = episode.entity_edges,
-                n.created_at = episode.created_at,
-                n.valid_at = episode.valid_at
-            RETURN n.uuid AS uuid
-        """
-
-    return """
-        UNWIND $episodes AS episode
-        MERGE (n:Episodic {uuid: episode.uuid})
-        SET
-            n.name = episode.name,
-            n.group_id = episode.group_id,
-            n.source_description = episode.source_description,
-            n.source = episode.source,
-            n.content = episode.content,
-            n.entity_edges = episode.entity_edges,
-            n.created_at = episode.created_at,
-            n.valid_at = episode.valid_at
-        RETURN n.uuid AS uuid
-    """
-=======
-
 def get_episode_node_save_query(provider: GraphProvider) -> str:
     match provider:
         case GraphProvider.NEPTUNE:
             return """
                 MERGE (n:Episodic {uuid: $uuid})
-                SET n = {uuid: $uuid, name: $name, group_id: $group_id, source_description: $source_description, source: $source, content: $content, 
+                SET n = {uuid: $uuid, name: $name, group_id: $group_id, source_description: $source_description, source: $source, content: $content,
                 entity_edges: join([x IN coalesce($entity_edges, []) | toString(x) ], '|'), created_at: $created_at, valid_at: $valid_at}
+                RETURN n.uuid AS uuid
+            """
+        case GraphProvider.KUZU:
+            return """
+                MERGE (n:Episodic {uuid: $uuid})
+                SET
+                    n.name = $name,
+                    n.group_id = $group_id,
+                    n.source_description = $source_description,
+                    n.source = $source,
+                    n.content = $content,
+                    n.entity_edges = $entity_edges,
+                    n.created_at = $created_at,
+                    n.valid_at = $valid_at
                 RETURN n.uuid AS uuid
             """
         case _:  # Neo4j and FalkorDB
@@ -83,28 +49,40 @@
                 RETURN n.uuid AS uuid
             """
 
-
 def get_episode_node_save_bulk_query(provider: GraphProvider) -> str:
     match provider:
         case GraphProvider.NEPTUNE:
             return """
                 UNWIND $episodes AS episode
                 MERGE (n:Episodic {uuid: episode.uuid})
-                SET n = {uuid: episode.uuid, name: episode.name, group_id: episode.group_id, source_description: episode.source_description, 
-                    source: episode.source, content: episode.content, 
+                SET n = {uuid: episode.uuid, name: episode.name, group_id: episode.group_id, source_description: episode.source_description,
+                    source: episode.source, content: episode.content,
                 entity_edges: join([x IN coalesce(episode.entity_edges, []) | toString(x) ], '|'), created_at: episode.created_at, valid_at: episode.valid_at}
+                RETURN n.uuid AS uuid
+            """
+        case GraphProvider.KUZU:
+            return """
+                UNWIND CAST($episodes AS STRUCT(uuid STRING, name STRING, group_id STRING, source_description STRING, source STRING, content STRING, entity_edges STRING[], created_at TIMESTAMP, valid_at TIMESTAMP, labels STRING[])[]) AS episode
+                MERGE (n:Episodic {uuid: episode.uuid})
+                SET
+                    n.name = episode.name,
+                    n.group_id = episode.group_id,
+                    n.source_description = episode.source_description,
+                    n.source = episode.source,
+                    n.content = episode.content,
+                    n.entity_edges = episode.entity_edges,
+                    n.created_at = episode.created_at,
+                    n.valid_at = episode.valid_at
                 RETURN n.uuid AS uuid
             """
         case _:  # Neo4j and FalkorDB
             return """
                 UNWIND $episodes AS episode
                 MERGE (n:Episodic {uuid: episode.uuid})
-                SET n = {uuid: episode.uuid, name: episode.name, group_id: episode.group_id, source_description: episode.source_description, source: episode.source, content: episode.content, 
+                SET n = {uuid: episode.uuid, name: episode.name, group_id: episode.group_id, source_description: episode.source_description, source: episode.source, content: episode.content,
                 entity_edges: episode.entity_edges, created_at: episode.created_at, valid_at: episode.valid_at}
                 RETURN n.uuid AS uuid
             """
-
->>>>>>> ef56dc77
 
 EPISODIC_NODE_RETURN = """
     e.content AS content,
@@ -132,51 +110,26 @@
 
 
 def get_entity_node_save_query(provider: GraphProvider, labels: str) -> str:
-<<<<<<< HEAD
-    if provider == GraphProvider.FALKORDB:
-        return f"""
-            MERGE (n:Entity {{uuid: $entity_data.uuid}})
-            SET n:{labels}
-            SET n = $entity_data
-            RETURN n.uuid AS uuid
-        """
-
-    if provider == GraphProvider.KUZU:
-        return """
-            MERGE (n:Entity {uuid: $uuid})
-            SET
-                n.labels = $labels,
-                n.name = $name,
-                n.name_embedding = $name_embedding,
-                n.group_id = $group_id,
-                n.summary = $summary,
-                n.created_at = $created_at,
-                n.attributes = $attributes
-            WITH n
-            RETURN n.uuid AS uuid
-        """
-
-    return f"""
-        MERGE (n:Entity {{uuid: $entity_data.uuid}})
-        SET n:{labels}
-        SET n = $entity_data
-        WITH n CALL db.create.setNodeVectorProperty(n, "name_embedding", $entity_data.name_embedding)
-        RETURN n.uuid AS uuid
-    """
-
-
-def get_entity_node_save_bulk_query(provider: GraphProvider, nodes) -> str | Any:
-    if provider == GraphProvider.FALKORDB:
-        queries = []
-        for node in nodes:
-            for label in node['labels']:
-=======
     match provider:
         case GraphProvider.FALKORDB:
             return f"""
                 MERGE (n:Entity {{uuid: $entity_data.uuid}})
                 SET n:{labels}
                 SET n = $entity_data
+                RETURN n.uuid AS uuid
+            """
+        case GraphProvider.KUZU:
+            return """
+                MERGE (n:Entity {uuid: $uuid})
+                SET
+                    n.labels = $labels,
+                    n.name = $name,
+                    n.name_embedding = $name_embedding,
+                    n.group_id = $group_id,
+                    n.summary = $summary,
+                    n.created_at = $created_at,
+                    n.attributes = $attributes
+                WITH n
                 RETURN n.uuid AS uuid
             """
         case GraphProvider.NEPTUNE:
@@ -227,7 +180,6 @@
                 labels = ''
                 for label in node['labels']:
                     labels += f' SET n:{label}\n'
->>>>>>> ef56dc77
                 queries.append(
                     f"""
                         UNWIND $nodes AS node
@@ -238,34 +190,21 @@
                         RETURN n.uuid AS uuid
                     """
                 )
-<<<<<<< HEAD
-        return queries
-
-    if provider == GraphProvider.KUZU:
-        return """
-            UNWIND CAST($nodes AS STRUCT(uuid STRING, labels STRING[], name STRING, name_embedding FLOAT[], group_id STRING, summary STRING, created_at TIMESTAMP, attributes STRING)[]) AS node
-            MERGE (n:Entity {uuid: node.uuid})
-            SET
-                n.labels =node.labels,
-                n.name = node.name,
-                n.name_embedding = node.name_embedding,
-                n.group_id = node.group_id,
-                n.summary = node.summary,
-                n.created_at = node.created_at,
-                n.attributes = node.attributes
-            RETURN n.uuid AS uuid
-        """
-
-    return """
-        UNWIND $nodes AS node
-        MERGE (n:Entity {uuid: node.uuid})
-        SET n:$(node.labels)
-        SET n = node
-        WITH n, node CALL db.create.setNodeVectorProperty(n, "name_embedding", node.name_embedding)
-        RETURN n.uuid AS uuid
-    """
-=======
             return queries
+        case GraphProvider.KUZU:
+            return """
+                UNWIND CAST($nodes AS STRUCT(uuid STRING, labels STRING[], name STRING, name_embedding FLOAT[], group_id STRING, summary STRING, created_at TIMESTAMP, attributes STRING)[]) AS node
+                MERGE (n:Entity {uuid: node.uuid})
+                SET
+                    n.labels =node.labels,
+                    n.name = node.name,
+                    n.name_embedding = node.name_embedding,
+                    n.group_id = node.group_id,
+                    n.summary = node.summary,
+                    n.created_at = node.created_at,
+                    n.attributes = node.attributes
+                RETURN n.uuid AS uuid
+            """
         case _:  # Neo4j
             return """
                 UNWIND $nodes AS node
@@ -275,7 +214,6 @@
                 WITH n, node CALL db.create.setNodeVectorProperty(n, "name_embedding", node.name_embedding)
                 RETURN n.uuid AS uuid
             """
->>>>>>> ef56dc77
 
 
 def get_entity_node_return_query(provider: GraphProvider) -> str:
@@ -302,25 +240,38 @@
 
 
 def get_community_node_save_query(provider: GraphProvider) -> str:
-<<<<<<< HEAD
-    if provider == GraphProvider.FALKORDB or provider == GraphProvider.KUZU:
-        return """
-            MERGE (n:Community {uuid: $uuid})
-            SET
-                n.name = $name,
-                n.group_id = $group_id,
-                n.summary = $summary,
-                n.created_at = $created_at,
-                n.name_embedding = $name_embedding
-            RETURN n.uuid AS uuid
-        """
-
-    return """
-        MERGE (n:Community {uuid: $uuid})
-        SET n = {uuid: $uuid, name: $name, group_id: $group_id, summary: $summary, created_at: $created_at}
-        WITH n CALL db.create.setNodeVectorProperty(n, "name_embedding", $name_embedding)
-        RETURN n.uuid AS uuid
-    """
+    match provider:
+        case GraphProvider.FALKORDB:
+            return """
+                MERGE (n:Community {uuid: $uuid})
+                SET n = {uuid: $uuid, name: $name, group_id: $group_id, summary: $summary, created_at: $created_at, name_embedding: vecf32($name_embedding)}
+                RETURN n.uuid AS uuid
+            """
+        case GraphProvider.NEPTUNE:
+            return """
+                MERGE (n:Community {uuid: $uuid})
+                SET n = {uuid: $uuid, name: $name, group_id: $group_id, summary: $summary, created_at: $created_at}
+                SET n.name_embedding = join([x IN coalesce($name_embedding, []) | toString(x) ], ",")
+                RETURN n.uuid AS uuid
+            """
+        case GraphProvider.KUZU:
+            return """
+                MERGE (n:Community {uuid: $uuid})
+                SET
+                    n.name = $name,
+                    n.group_id = $group_id,
+                    n.summary = $summary,
+                    n.created_at = $created_at,
+                    n.name_embedding = $name_embedding
+                RETURN n.uuid AS uuid
+            """
+        case _:  # Neo4j
+            return """
+                MERGE (n:Community {uuid: $uuid})
+                SET n = {uuid: $uuid, name: $name, group_id: $group_id, summary: $summary, created_at: $created_at}
+                WITH n CALL db.create.setNodeVectorProperty(n, "name_embedding", $name_embedding)
+                RETURN n.uuid AS uuid
+            """
 
 
 COMMUNITY_NODE_RETURN = """
@@ -330,37 +281,6 @@
     c.group_id AS group_id,
     c.summary AS summary,
     c.created_at AS created_at
-=======
-    match provider:
-        case GraphProvider.FALKORDB:
-            return """
-                MERGE (n:Community {uuid: $uuid})
-                SET n = {uuid: $uuid, name: $name, group_id: $group_id, summary: $summary, created_at: $created_at, name_embedding: vecf32($name_embedding)}
-                RETURN n.uuid AS uuid
-            """
-        case GraphProvider.NEPTUNE:
-            return """
-                MERGE (n:Community {uuid: $uuid})
-                SET n = {uuid: $uuid, name: $name, group_id: $group_id, summary: $summary, created_at: $created_at}        
-                SET n.name_embedding = join([x IN coalesce($name_embedding, []) | toString(x) ], ",")
-                RETURN n.uuid AS uuid
-            """
-        case _:  # Neo4j
-            return """
-                MERGE (n:Community {uuid: $uuid})
-                SET n = {uuid: $uuid, name: $name, group_id: $group_id, summary: $summary, created_at: $created_at}
-                WITH n CALL db.create.setNodeVectorProperty(n, "name_embedding", $name_embedding)
-                RETURN n.uuid AS uuid
-            """
-
-
-COMMUNITY_NODE_RETURN = """
-    n.uuid AS uuid,
-    n.name AS name,
-    n.name_embedding AS name_embedding,
-    n.group_id AS group_id,
-    n.summary AS summary,
-    n.created_at AS created_at
 """
 
 COMMUNITY_NODE_RETURN_NEPTUNE = """
@@ -370,5 +290,4 @@
     n.group_id AS group_id,
     n.summary AS summary,
     n.created_at AS created_at
->>>>>>> ef56dc77
 """