--- conflicted
+++ resolved
@@ -156,7 +156,6 @@
             'CALL db.indexes() YIELD name DROP INDEX name',
         )
 
-<<<<<<< HEAD
     async def health_check(self) -> None:
         """Check FalkorDB connectivity by running a simple query."""
         try:
@@ -165,7 +164,7 @@
         except Exception as e:
             print(f"FalkorDB health check failed: {e}")
             raise
-=======
+
     def clone(self, database: str) -> 'GraphDriver':
         """
         Returns a shallow copy of this driver with a different default database.
@@ -174,8 +173,6 @@
         cloned = FalkorDriver(falkor_db=self.client, database=database)
 
         return cloned
-
->>>>>>> 9ceeb541
 
 def convert_datetimes_to_strings(obj):
     if isinstance(obj, dict):
