"""
Copyright 2024, Zep Software, Inc.

Licensed under the Apache License, Version 2.0 (the "License");
you may not use this file except in compliance with the License.
You may obtain a copy of the License at

    http://www.apache.org/licenses/LICENSE-2.0

Unless required by applicable law or agreed to in writing, software
distributed under the License is distributed on an "AS IS" BASIS,
WITHOUT WARRANTIES OR CONDITIONS OF ANY KIND, either express or implied.
See the License for the specific language governing permissions and
limitations under the License.
"""

import logging
from typing import TYPE_CHECKING, Any

if TYPE_CHECKING:
    from falkordb import Graph as FalkorGraph
    from falkordb.asyncio import FalkorDB
else:
    try:
        from falkordb import Graph as FalkorGraph
        from falkordb.asyncio import FalkorDB
    except ImportError:
        # If falkordb is not installed, raise an ImportError
        raise ImportError(
            'falkordb is required for FalkorDriver. '
            'Install it with: pip install graphiti-core[falkordb]'
        ) from None

from graphiti_core.driver.driver import GraphDriver, GraphDriverSession, GraphProvider
from graphiti_core.utils.datetime_utils import convert_datetimes_to_strings

logger = logging.getLogger(__name__)

STOPWORDS = [
    'a', 'is', 'the', 'an', 'and', 'are', 'as', 'at', 'be', 'but', 'by', 'for',
    'if', 'in', 'into', 'it', 'no', 'not', 'of', 'on', 'or', 'such', 'that', 'their',
    'then', 'there', 'these', 'they', 'this', 'to', 'was', 'will', 'with'
]

class FalkorDriverSession(GraphDriverSession):
    provider = GraphProvider.FALKORDB

    def __init__(self, graph: FalkorGraph):
        self.graph = graph

    async def __aenter__(self):
        return self

    async def __aexit__(self, exc_type, exc, tb):
        # No cleanup needed for Falkor, but method must exist
        pass

    async def close(self):
        # No explicit close needed for FalkorDB, but method must exist
        pass

    async def execute_write(self, func, *args, **kwargs):
        # Directly await the provided async function with `self` as the transaction/session
        return await func(self, *args, **kwargs)

    async def run(self, query: str | list, **kwargs: Any) -> Any:
        # FalkorDB does not support argument for Label Set, so it's converted into an array of queries
        if isinstance(query, list):
            for cypher, params in query:
                params = convert_datetimes_to_strings(params)
                await self.graph.query(str(cypher), params)  # type: ignore[reportUnknownArgumentType]
        else:
            params = dict(kwargs)
            params = convert_datetimes_to_strings(params)
            await self.graph.query(str(query), params)  # type: ignore[reportUnknownArgumentType]
        # Assuming `graph.query` is async (ideal); otherwise, wrap in executor
        return None


class FalkorDriver(GraphDriver):
    provider = GraphProvider.FALKORDB
    aoss_client: None = None

    def __init__(
        self,
        host: str = 'localhost',
        port: int = 6379,
        username: str | None = None,
        password: str | None = None,
        falkor_db: FalkorDB | None = None,
        database: str = 'default_db',
    ):
        """
        Initialize the FalkorDB driver.

        FalkorDB is a multi-tenant graph database.
        To connect, provide the host and port.
        The default parameters assume a local (on-premises) FalkorDB instance.
        """
        super().__init__()

        self._database = database
        if falkor_db is not None:
            # If a FalkorDB instance is provided, use it directly
            self.client = falkor_db
        else:
            self.client = FalkorDB(host=host, port=port, username=username, password=password)

        self.fulltext_syntax = '@'  # FalkorDB uses a redisearch-like syntax for fulltext queries see https://redis.io/docs/latest/develop/ai/search-and-query/query/full-text/

    def _get_graph(self, graph_name: str | None) -> FalkorGraph:
        # FalkorDB requires a non-None database name for multi-tenant graphs; the default is "default_db"
        if graph_name is None:
            graph_name = self._database
        return self.client.select_graph(graph_name)

    async def execute_query(self, cypher_query_, **kwargs: Any):
        graph = self._get_graph(self._database)

        # Convert datetime objects to ISO strings (FalkorDB does not support datetime objects directly)
        params = convert_datetimes_to_strings(dict(kwargs))

        try:
            result = await graph.query(cypher_query_, params)  # type: ignore[reportUnknownArgumentType]
        except Exception as e:
            if 'already indexed' in str(e):
                # check if index already exists
                logger.info(f'Index already exists: {e}')
                return None
            logger.error(f'Error executing FalkorDB query: {e}\n{cypher_query_}\n{params}')
            raise

        # Convert the result header to a list of strings
        header = [h[1] for h in result.header]

        # Convert FalkorDB's result format (list of lists) to the format expected by Graphiti (list of dicts)
        records = []
        for row in result.result_set:
            record = {}
            for i, field_name in enumerate(header):
                if i < len(row):
                    record[field_name] = row[i]
                else:
                    # If there are more fields in header than values in row, set to None
                    record[field_name] = None
            records.append(record)

        return records, header, None

    def session(self, database: str | None = None) -> GraphDriverSession:
        return FalkorDriverSession(self._get_graph(database))

    async def close(self) -> None:
        """Close the driver connection."""
        if hasattr(self.client, 'aclose'):
            await self.client.aclose()  # type: ignore[reportUnknownMemberType]
        elif hasattr(self.client.connection, 'aclose'):
            await self.client.connection.aclose()
        elif hasattr(self.client.connection, 'close'):
            await self.client.connection.close()

    async def delete_all_indexes(self) -> None:
        await self.execute_query(
            'CALL db.indexes() YIELD name DROP INDEX name',
        )

    def clone(self, database: str) -> 'GraphDriver':
        """
        Returns a shallow copy of this driver with a different default database.
        Reuses the same connection (e.g. FalkorDB, Neo4j).
        """
        cloned = FalkorDriver(falkor_db=self.client, database=database)

<<<<<<< HEAD
        return cloned
    
    def sanitize(self, query: str) -> str:
        """
        Replace FalkorDB special characters with whitespace.
        Based on FalkorDB tokenization rules: ,.<>{}[]"':;!@#$%^&*()-+=~
        """
        # FalkorDB separator characters that break text into tokens
        separator_map = str.maketrans(
            {
                ',': ' ',
                '.': ' ',
                '<': ' ',
                '>': ' ',
                '{': ' ',
                '}': ' ',
                '[': ' ',
                ']': ' ',
                '"': ' ',
                "'": ' ',
                ':': ' ',
                ';': ' ',
                '!': ' ',
                '@': ' ',
                '#': ' ',
                '$': ' ',
                '%': ' ',
                '^': ' ',
                '&': ' ',
                '*': ' ',
                '(': ' ',
                ')': ' ',
                '-': ' ',
                '+': ' ',
                '=': ' ',
                '~': ' ',
                '?': ' ',
            }
        )
        sanitized = query.translate(separator_map)
        # Clean up multiple spaces
        sanitized = ' '.join(sanitized.split())
        return sanitized

    def build_fulltext_query(self, query: str, group_ids: list[str] | None = None, max_query_length: int = 128) -> str:
        """
        Build a fulltext query string for FalkorDB using RedisSearch syntax.
        FalkorDB uses RedisSearch-like syntax where:
        - Field queries use @ prefix: @field:value
        - Multiple values for same field: (@field:value1|value2)
        - Text search doesn't need @ prefix for content fields
        - AND is implicit with space: (@group_id:value) (text)
        - OR uses pipe within parentheses: (@group_id:value1|value2)
        """
        if group_ids is None or len(group_ids) == 0:
            group_filter = ''
        else:
            group_values = '|'.join(group_ids)
            group_filter = f"(@group_id:{group_values})"

        sanitized_query = self.sanitize(query)

        # Remove stopwords from the sanitized query
        query_words = sanitized_query.split()
        filtered_words = [word for word in query_words if word.lower() not in STOPWORDS]
        sanitized_query = ' | '.join(filtered_words)
        
        # If the query is too long return no query
        if len(sanitized_query.split(' ')) + len(group_ids or '') >= max_query_length:
            return ''

        full_query = group_filter + ' (' + sanitized_query + ')'

        return full_query



def convert_datetimes_to_strings(obj):
    if isinstance(obj, dict):
        return {k: convert_datetimes_to_strings(v) for k, v in obj.items()}
    elif isinstance(obj, list):
        return [convert_datetimes_to_strings(item) for item in obj]
    elif isinstance(obj, tuple):
        return tuple(convert_datetimes_to_strings(item) for item in obj)
    elif isinstance(obj, datetime):
        return obj.isoformat()
    else:
        return obj
    
=======
        return cloned
>>>>>>> 3efe085a
<|MERGE_RESOLUTION|>--- conflicted
+++ resolved
@@ -171,7 +171,6 @@
         """
         cloned = FalkorDriver(falkor_db=self.client, database=database)
 
-<<<<<<< HEAD
         return cloned
     
     def sanitize(self, query: str) -> str:
@@ -260,7 +259,4 @@
         return obj.isoformat()
     else:
         return obj
-    
-=======
-        return cloned
->>>>>>> 3efe085a
+    