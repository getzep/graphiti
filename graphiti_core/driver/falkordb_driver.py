"""
Copyright 2024, Zep Software, Inc.

Licensed under the Apache License, Version 2.0 (the "License");
you may not use this file except in compliance with the License.
You may obtain a copy of the License at

    http://www.apache.org/licenses/LICENSE-2.0

Unless required by applicable law or agreed to in writing, software
distributed under the License is distributed on an "AS IS" BASIS,
WITHOUT WARRANTIES OR CONDITIONS OF ANY KIND, either express or implied.
See the License for the specific language governing permissions and
limitations under the License.
"""

import logging
from datetime import datetime
from typing import TYPE_CHECKING, Any

if TYPE_CHECKING:
    from falkordb import Graph as FalkorGraph
    from falkordb.asyncio import FalkorDB
else:
    try:
        from falkordb import Graph as FalkorGraph
        from falkordb.asyncio import FalkorDB
    except ImportError:
        # If falkordb is not installed, raise an ImportError
        raise ImportError(
            'falkordb is required for FalkorDriver. '
            'Install it with: pip install graphiti-core[falkordb]'
        ) from None

from graphiti_core.driver.driver import GraphDriver, GraphDriverSession

logger = logging.getLogger(__name__)


class FalkorDriverSession(GraphDriverSession):
    def __init__(self, graph: FalkorGraph):
        self.graph = graph

    async def __aenter__(self):
        return self

    async def __aexit__(self, exc_type, exc, tb):
        # No cleanup needed for Falkor, but method must exist
        pass

    async def close(self):
        # No explicit close needed for FalkorDB, but method must exist
        pass

    async def execute_write(self, func, *args, **kwargs):
        # Directly await the provided async function with `self` as the transaction/session
        return await func(self, *args, **kwargs)

    async def run(self, query: str | list, **kwargs: Any) -> Any:
        # FalkorDB does not support argument for Label Set, so it's converted into an array of queries
        if isinstance(query, list):
            for cypher, params in query:
                params = convert_datetimes_to_strings(params)
                await self.graph.query(str(cypher), params)  # type: ignore[reportUnknownArgumentType]
        else:
            params = dict(kwargs)
            params = convert_datetimes_to_strings(params)
            await self.graph.query(str(query), params)  # type: ignore[reportUnknownArgumentType]
        # Assuming `graph.query` is async (ideal); otherwise, wrap in executor
        return None


class FalkorDriver(GraphDriver):
    provider: str = 'falkordb'

    def __init__(
        self,
        host: str = 'localhost',
        port: int = 6379,
        username: str | None = None,
        password: str | None = None,
        falkor_db: FalkorDB | None = None,
        database: str = 'default_db',
    ):
        """
        Initialize the FalkorDB driver.

        FalkorDB is a multi-tenant graph database.
        To connect, provide the host and port.
        The default parameters assume a local (on-premises) FalkorDB instance.
        """
        super().__init__()
        if falkor_db is not None:
            # If a FalkorDB instance is provided, use it directly
            self.client = falkor_db
        else:
            self.client = FalkorDB(host=host, port=port, username=username, password=password)
            self._database = database

    def _get_graph(self, graph_name: str | None) -> FalkorGraph:
        # FalkorDB requires a non-None database name for multi-tenant graphs; the default is "default_db"
        if graph_name is None:
            graph_name = self._database
        return self.client.select_graph(graph_name)

    async def execute_query(self, cypher_query_, **kwargs: Any):
        graph_name = kwargs.pop('database_', self._database)
        graph = self._get_graph(graph_name)

        # Convert datetime objects to ISO strings (FalkorDB does not support datetime objects directly)
        params = convert_datetimes_to_strings(dict(kwargs))

        try:
            result = await graph.query(cypher_query_, params)  # type: ignore[reportUnknownArgumentType]
        except Exception as e:
            msg = str(e)

            # Ignore the initial RediSearch JSON syntax error on group_id
            if 'Syntax error at offset' in msg and 'group_id' in msg:
                logger.warning(f'Ignoring initial RediSearch JSON error: {msg}')
                # Return no records, so Graphiti proceeds as if there were no duplicates
                return [], [], None

            # Already‐indexed warnings
            if 'already indexed' in msg:
                logger.info(f'Index already exists: {e}')
                return None

            # Any other error should bubble up
            logger.error(f'Error executing FalkorDB query: {e}')
            raise

        # Convert the result header to a list of strings
        header = [h[1] for h in result.header]

        # Convert FalkorDB's result format (list of lists) to the format expected by Graphiti (list of dicts)
        records = []
        for row in result.result_set:
            record = {}
            for i, field_name in enumerate(header):
                if i < len(row):
                    record[field_name] = row[i]
                else:
                    record[field_name] = None
            records.append(record)

        return records, header, None

<<<<<<< HEAD

    def session(self, database: str | None) -> GraphDriverSession:
=======
    def session(self, database: str | None = None) -> GraphDriverSession:
>>>>>>> 033aa243
        return FalkorDriverSession(self._get_graph(database))

    async def close(self) -> None:
        """Close the driver connection."""
        if hasattr(self.client, 'aclose'):
            await self.client.aclose()  # type: ignore[reportUnknownMemberType]
        elif hasattr(self.client.connection, 'aclose'):
            await self.client.connection.aclose()
        elif hasattr(self.client.connection, 'close'):
            await self.client.connection.close()

    async def delete_all_indexes(self, database_: str | None = None) -> None:
        database = database_ or self._database
        await self.execute_query(
            'CALL db.indexes() YIELD name DROP INDEX name',
            database_=database,
        )


def convert_datetimes_to_strings(obj):
    if isinstance(obj, dict):
        return {k: convert_datetimes_to_strings(v) for k, v in obj.items()}
    elif isinstance(obj, list):
        return [convert_datetimes_to_strings(item) for item in obj]
    elif isinstance(obj, tuple):
        return tuple(convert_datetimes_to_strings(item) for item in obj)
    elif isinstance(obj, datetime):
        return obj.isoformat()
    else:
        return obj<|MERGE_RESOLUTION|>--- conflicted
+++ resolved
@@ -146,12 +146,7 @@
 
         return records, header, None
 
-<<<<<<< HEAD
-
-    def session(self, database: str | None) -> GraphDriverSession:
-=======
     def session(self, database: str | None = None) -> GraphDriverSession:
->>>>>>> 033aa243
         return FalkorDriverSession(self._get_graph(database))
 
     async def close(self) -> None:
