--- conflicted
+++ resolved
@@ -51,16 +51,10 @@
 
 
 class GraphDriver(ABC):
-<<<<<<< HEAD
     provider: GraphProvider
-    # Neo4j (default) syntax does not require a prefix for fulltext queries
-    fulltext_syntax: str = ''
-=======
-    provider: str
     fulltext_syntax: str = (
         ''  # Neo4j (default) syntax does not require a prefix for fulltext queries
     )
->>>>>>> f4dc7e2f
 
     @abstractmethod
     def execute_query(self, cypher_query_: str, **kwargs: Any) -> Coroutine:
