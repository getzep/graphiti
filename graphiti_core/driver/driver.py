--- conflicted
+++ resolved
@@ -27,11 +27,8 @@
 class GraphProvider(Enum):
     NEO4J = 'neo4j'
     FALKORDB = 'falkordb'
-<<<<<<< HEAD
     KUZU = 'kuzu'
-=======
     NEPTUNE = 'neptune'
->>>>>>> ef56dc77
 
 
 class GraphDriverSession(ABC):
