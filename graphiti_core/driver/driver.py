"""
Copyright 2024, Zep Software, Inc.

Licensed under the Apache License, Version 2.0 (the "License");
you may not use this file except in compliance with the License.
You may obtain a copy of the License at

    http://www.apache.org/licenses/LICENSE-2.0

Unless required by applicable law or agreed to in writing, software
distributed under the License is distributed on an "AS IS" BASIS,
WITHOUT WARRANTIES OR CONDITIONS OF ANY KIND, either express or implied.
See the License for the specific language governing permissions and
limitations under the License.
"""

import copy
import logging
from abc import ABC, abstractmethod
from collections.abc import Coroutine
from enum import Enum
from typing import Any

logger = logging.getLogger(__name__)


class GraphProvider(Enum):
    NEO4J = 'neo4j'
    FALKORDB = 'falkordb'
    KUZU = 'kuzu'
    NEPTUNE = 'neptune'


class GraphDriverSession(ABC):
    provider: GraphProvider

    async def __aenter__(self):
        return self

    @abstractmethod
    async def __aexit__(self, exc_type, exc, tb):
        # No cleanup needed for Falkor, but method must exist
        pass

    @abstractmethod
    async def run(self, query: str, **kwargs: Any) -> Any:
        raise NotImplementedError()

    @abstractmethod
    async def close(self):
        raise NotImplementedError()

    @abstractmethod
    async def execute_write(self, func, *args, **kwargs):
        raise NotImplementedError()


class GraphDriver(ABC):
<<<<<<< HEAD
    provider: str
    fulltext_syntax: str = (
        ''  # Neo4j (default) syntax does not require a prefix for fulltext queries
    )
=======
    provider: GraphProvider
    fulltext_syntax: str = (
        ''  # Neo4j (default) syntax does not require a prefix for fulltext queries
    )
    _database: str
>>>>>>> 51e880fd

    @abstractmethod
    def execute_query(self, cypher_query_: str, **kwargs: Any) -> Coroutine:
        raise NotImplementedError()

    @abstractmethod
    def session(self, database: str | None = None) -> GraphDriverSession:
        raise NotImplementedError()

    @abstractmethod
    def close(self):
        raise NotImplementedError()

    @abstractmethod
    def delete_all_indexes(self) -> Coroutine:
        raise NotImplementedError()

    def with_database(self, database: str) -> 'GraphDriver':
        """
        Returns a shallow copy of this driver with a different default database.
        Reuses the same connection (e.g. FalkorDB, Neo4j).
        """
        cloned = copy.copy(self)
        cloned._database = database

        return cloned<|MERGE_RESOLUTION|>--- conflicted
+++ resolved
@@ -56,18 +56,11 @@
 
 
 class GraphDriver(ABC):
-<<<<<<< HEAD
-    provider: str
-    fulltext_syntax: str = (
-        ''  # Neo4j (default) syntax does not require a prefix for fulltext queries
-    )
-=======
     provider: GraphProvider
     fulltext_syntax: str = (
         ''  # Neo4j (default) syntax does not require a prefix for fulltext queries
     )
     _database: str
->>>>>>> 51e880fd
 
     @abstractmethod
     def execute_query(self, cypher_query_: str, **kwargs: Any) -> Coroutine:
