--- conflicted
+++ resolved
@@ -46,14 +46,9 @@
 
 class GraphDriver(ABC):
     provider: str
-<<<<<<< HEAD
-    # Neo4j (default) syntax does not require a prefix for fulltext queries
-    fulltext_syntax: str = ''
-=======
     fulltext_syntax: str = (
         ''  # Neo4j (default) syntax does not require a prefix for fulltext queries
     )
->>>>>>> 7daa4606
 
     @abstractmethod
     def execute_query(self, cypher_query_: str, **kwargs: Any) -> Coroutine:
