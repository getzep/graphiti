--- conflicted
+++ resolved
@@ -24,20 +24,6 @@
 
 from dotenv import load_dotenv
 
-<<<<<<< HEAD
-from graphiti_core.embedder.client import EMBEDDING_DIM
-
-try:
-    from opensearchpy import AsyncOpenSearch, helpers
-
-    _HAS_OPENSEARCH = True
-except ImportError:
-    AsyncOpenSearch = None  # type: ignore
-    helpers = None
-    _HAS_OPENSEARCH = False
-
-=======
->>>>>>> 5a67e660
 logger = logging.getLogger(__name__)
 
 DEFAULT_SIZE = 10
@@ -87,11 +73,7 @@
         ''  # Neo4j (default) syntax does not require a prefix for fulltext queries
     )
     _database: str
-<<<<<<< HEAD
-    aoss_client: 'AsyncOpenSearch | None' = None  # type: ignore
-=======
     aoss_client: Any  # type: ignore
->>>>>>> 5a67e660
 
     @abstractmethod
     def execute_query(self, cypher_query_: str, **kwargs: Any) -> Coroutine:
