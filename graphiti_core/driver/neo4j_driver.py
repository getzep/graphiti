--- conflicted
+++ resolved
@@ -22,10 +22,6 @@
 from typing_extensions import LiteralString
 
 from graphiti_core.driver.driver import GraphDriver, GraphDriverSession, GraphProvider
-<<<<<<< HEAD
-from graphiti_core.graph_queries import get_fulltext_indices, get_range_indices
-=======
->>>>>>> 0884cc00
 from graphiti_core.helpers import semaphore_gather
 
 logger = logging.getLogger(__name__)
@@ -45,7 +41,6 @@
 
 class Neo4jDriver(GraphDriver):
     provider = GraphProvider.NEO4J
-    default_group_id: str = ''
 
     def __init__(
         self,
@@ -62,17 +57,6 @@
             auth=(user or '', password or ''),
         )
         self._database = database
-        
-        # Schedule the indices and constraints to be built
-        import asyncio
-        try:
-            # Try to get the current event loop
-            loop = asyncio.get_running_loop()
-            # Schedule the build_indices_and_constraints to run
-            loop.create_task(self.build_indices_and_constraints())
-        except RuntimeError:
-            # No event loop running, this will be handled later
-            pass
 
         self.aoss_client = None
         if aoss_host and aoss_port and boto3 is not None:
@@ -134,83 +118,4 @@
             return None
         except Exception as e:
             print(f"Neo4j health check failed: {e}")
-            raise
-    
-    def sanitize(self, query: str) -> str:
-        # Escape special characters from a query before passing into Lucene
-        # + - && || ! ( ) { } [ ] ^ " ~ * ? : \ /
-        escape_map = str.maketrans(
-            {
-                '+': r'\+',
-                '-': r'\-',
-                '&': r'\&',
-                '|': r'\|',
-                '!': r'\!',
-                '(': r'\(',
-                ')': r'\)',
-                '{': r'\{',
-                '}': r'\}',
-                '[': r'\[',
-                ']': r'\]',
-                '^': r'\^',
-                '"': r'\"',
-                '~': r'\~',
-                '*': r'\*',
-                '?': r'\?',
-                ':': r'\:',
-                '\\': r'\\',
-                '/': r'\/',
-                'O': r'\O',
-                'R': r'\R',
-                'N': r'\N',
-                'T': r'\T',
-                'A': r'\A',
-                'D': r'\D',
-            }
-        )
-
-        sanitized = query.translate(escape_map)
-        return sanitized
-
-    def build_fulltext_query(self, query: str, group_ids: list[str] | None = None, max_query_length: int = 128) -> str:
-        """
-        Build a fulltext query string for Neo4j.
-        Neo4j uses Lucene syntax where string values need to be wrapped in single quotes.
-        """
-        # Lucene expects string values (e.g. group_id) to be wrapped in single quotes
-        group_ids_filter_list = (
-            [self.fulltext_syntax + f'group_id:"{g}"' for g in group_ids] if group_ids is not None else []
-        )
-        group_ids_filter = ''
-        for f in group_ids_filter_list:
-            group_ids_filter += f if not group_ids_filter else f' OR {f}'
-
-        group_ids_filter += ' AND ' if group_ids_filter else ''
-
-        lucene_query = self.sanitize(query)
-        # If the lucene query is too long return no query
-        if len(lucene_query.split(' ')) + len(group_ids or '') >= max_query_length:
-            return ''
-
-        full_query = group_ids_filter + '(' + lucene_query + ')'
-
-        return full_query
-
-    async def build_indices_and_constraints(self, delete_existing: bool = False):
-        if delete_existing:
-            await self.delete_all_indexes()
-
-        range_indices: list[LiteralString] = get_range_indices(self.provider)
-
-        fulltext_indices: list[LiteralString] = get_fulltext_indices(self.provider)
-
-        index_queries: list[LiteralString] = range_indices + fulltext_indices
-
-        await semaphore_gather(
-            *[
-                self.execute_query(
-                    query,
-                )
-                for query in index_queries
-            ]
-        )+            raise