"""
Copyright 2024, Zep Software, Inc.

Licensed under the Apache License, Version 2.0 (the "License");
you may not use this file except in compliance with the License.
You may obtain a copy of the License at

    http://www.apache.org/licenses/LICENSE-2.0

Unless required by applicable law or agreed to in writing, software
distributed under the License is distributed on an "AS IS" BASIS,
WITHOUT WARRANTIES OR CONDITIONS OF ANY KIND, either express or implied.
See the License for the specific language governing permissions and
limitations under the License.
"""

import logging
from collections.abc import Coroutine
from typing import Any

from neo4j import AsyncGraphDatabase, EagerResult
from typing_extensions import LiteralString

from graphiti_core.driver.driver import GraphDriver, GraphDriverSession, GraphProvider
from graphiti_core.graph_queries import get_fulltext_indices, get_range_indices
from graphiti_core.helpers import semaphore_gather

logger = logging.getLogger(__name__)


class Neo4jDriver(GraphDriver):
    provider = GraphProvider.NEO4J
    default_group_id: str = ''

    def __init__(self, uri: str, user: str | None, password: str | None, database: str = 'neo4j'):
        super().__init__()
        self.client = AsyncGraphDatabase.driver(
            uri=uri,
            auth=(user or '', password or ''),
        )
        self._database = database
        
        # Schedule the indices and constraints to be built
        import asyncio
        try:
            # Try to get the current event loop
            loop = asyncio.get_running_loop()
            # Schedule the build_indices_and_constraints to run
            loop.create_task(self.build_indices_and_constraints())
        except RuntimeError:
            # No event loop running, this will be handled later
            pass

    async def execute_query(self, cypher_query_: LiteralString, **kwargs: Any) -> EagerResult:
        # Check if database_ is provided in kwargs.
        # If not populated, set the value to retain backwards compatibility
        params = kwargs.pop('params', None)
        if params is None:
            params = {}
        params.setdefault('database_', self._database)

        try:
            result = await self.client.execute_query(cypher_query_, parameters_=params, **kwargs)
        except Exception as e:
            logger.error(f'Error executing Neo4j query: {e}\n{cypher_query_}\n{params}')
            raise

        return result

    def session(self, database: str | None = None) -> GraphDriverSession:
        _database = database or self._database
        return self.client.session(database=_database)  # type: ignore

    async def close(self) -> None:
        return await self.client.close()

    def delete_all_indexes(self) -> Coroutine[Any, Any, EagerResult]:
        return self.client.execute_query(
            'CALL db.indexes() YIELD name DROP INDEX name',
        )
<<<<<<< HEAD

    async def health_check(self) -> None:
        """Check Neo4j connectivity by running the driver's verify_connectivity method."""
        try:
            await self.client.verify_connectivity()
            return None
        except Exception as e:
            print(f"Neo4j health check failed: {e}")
            raise
=======
    
    def sanitize(self, query: str) -> str:
        # Escape special characters from a query before passing into Lucene
        # + - && || ! ( ) { } [ ] ^ " ~ * ? : \ /
        escape_map = str.maketrans(
            {
                '+': r'\+',
                '-': r'\-',
                '&': r'\&',
                '|': r'\|',
                '!': r'\!',
                '(': r'\(',
                ')': r'\)',
                '{': r'\{',
                '}': r'\}',
                '[': r'\[',
                ']': r'\]',
                '^': r'\^',
                '"': r'\"',
                '~': r'\~',
                '*': r'\*',
                '?': r'\?',
                ':': r'\:',
                '\\': r'\\',
                '/': r'\/',
                'O': r'\O',
                'R': r'\R',
                'N': r'\N',
                'T': r'\T',
                'A': r'\A',
                'D': r'\D',
            }
        )

        sanitized = query.translate(escape_map)
        return sanitized

    def build_fulltext_query(self, query: str, group_ids: list[str] | None = None, max_query_length: int = 128) -> str:
        """
        Build a fulltext query string for Neo4j.
        Neo4j uses Lucene syntax where string values need to be wrapped in single quotes.
        """
        # Lucene expects string values (e.g. group_id) to be wrapped in single quotes
        group_ids_filter_list = (
            [self.fulltext_syntax + f'group_id:"{g}"' for g in group_ids] if group_ids is not None else []
        )
        group_ids_filter = ''
        for f in group_ids_filter_list:
            group_ids_filter += f if not group_ids_filter else f' OR {f}'

        group_ids_filter += ' AND ' if group_ids_filter else ''

        lucene_query = self.sanitize(query)
        # If the lucene query is too long return no query
        if len(lucene_query.split(' ')) + len(group_ids or '') >= max_query_length:
            return ''

        full_query = group_ids_filter + '(' + lucene_query + ')'

        return full_query

    async def build_indices_and_constraints(self, delete_existing: bool = False):
        if delete_existing:
            await self.delete_all_indexes()

        range_indices: list[LiteralString] = get_range_indices(self.provider)

        fulltext_indices: list[LiteralString] = get_fulltext_indices(self.provider)

        index_queries: list[LiteralString] = range_indices + fulltext_indices

        await semaphore_gather(
            *[
                self.execute_query(
                    query,
                )
                for query in index_queries
            ]
        )
>>>>>>> 802245cb
<|MERGE_RESOLUTION|>--- conflicted
+++ resolved
@@ -78,7 +78,6 @@
         return self.client.execute_query(
             'CALL db.indexes() YIELD name DROP INDEX name',
         )
-<<<<<<< HEAD
 
     async def health_check(self) -> None:
         """Check Neo4j connectivity by running the driver's verify_connectivity method."""
@@ -88,7 +87,6 @@
         except Exception as e:
             print(f"Neo4j health check failed: {e}")
             raise
-=======
     
     def sanitize(self, query: str) -> str:
         # Escape special characters from a query before passing into Lucene
@@ -167,5 +165,4 @@
                 )
                 for query in index_queries
             ]
-        )
->>>>>>> 802245cb
+        )