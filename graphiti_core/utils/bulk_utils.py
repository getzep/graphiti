--- conflicted
+++ resolved
@@ -118,14 +118,11 @@
     episodes = [dict(episode) for episode in episodic_nodes]
     for episode in episodes:
         episode['source'] = str(episode['source'].value)
-<<<<<<< HEAD
         episode.pop('labels', None)
+        episode['group_label'] = 'Episodic_' + episode['group_id'].replace('-', '')
 
     nodes = []
-=======
-        episode['group_label'] = 'Episodic_' + episode['group_id'].replace('-', '')
-    nodes: list[dict[str, Any]] = []
->>>>>>> 309159bc
+
     for node in entity_nodes:
         if node.name_embedding is None:
             await node.generate_name_embedding(embedder)
@@ -139,20 +136,16 @@
             'created_at': node.created_at,
         }
 
-<<<<<<< HEAD
         entity_data['labels'] = list(set(node.labels + ['Entity']))
         if driver.provider == GraphProvider.KUZU:
             attributes = convert_datetimes_to_strings(node.attributes) if node.attributes else {}
             entity_data['attributes'] = json.dumps(attributes)
         else:
             entity_data.update(node.attributes or {})
-
-=======
-        entity_data.update(node.attributes or {})
-        entity_data['labels'] = list(
-            set(node.labels + ['Entity', 'Entity_' + node.group_id.replace('-', '')])
-        )
->>>>>>> 309159bc
+            entity_data['labels'] = list(
+                set(node.labels + ['Entity', 'Entity_' + node.group_id.replace('-', '')])
+            )
+
         nodes.append(entity_data)
 
     edges = []
