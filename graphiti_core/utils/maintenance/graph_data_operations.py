"""
Copyright 2024, Zep Software, Inc.

Licensed under the Apache License, Version 2.0 (the "License");
you may not use this file except in compliance with the License.
You may obtain a copy of the License at

    http://www.apache.org/licenses/LICENSE-2.0

Unless required by applicable law or agreed to in writing, software
distributed under the License is distributed on an "AS IS" BASIS,
WITHOUT WARRANTIES OR CONDITIONS OF ANY KIND, either express or implied.
See the License for the specific language governing permissions and
limitations under the License.
"""

import logging
from datetime import datetime, timezone

from typing_extensions import LiteralString

<<<<<<< HEAD
from graphiti_core.driver import Driver
from graphiti_core.helpers import DEFAULT_DATABASE
=======
from graphiti_core.helpers import DEFAULT_DATABASE, semaphore_gather
>>>>>>> a51f6a9e
from graphiti_core.nodes import EpisodeType, EpisodicNode

EPISODE_WINDOW_LEN = 3

logger = logging.getLogger(__name__)


async def build_indices_and_constraints(driver: Driver, delete_existing: bool = False):
    if delete_existing:
<<<<<<< HEAD
        await asyncio.gather(*driver.delete_all_indexes(DEFAULT_DATABASE))
=======
        records, _, _ = await driver.execute_query(
            """
        SHOW INDEXES YIELD name
        """,
            database_=DEFAULT_DATABASE,
        )
        index_names = [record['name'] for record in records]
        await semaphore_gather(
            *[
                driver.execute_query(
                    """DROP INDEX $name""",
                    name=name,
                    database_=DEFAULT_DATABASE,
                )
                for name in index_names
            ]
        )
>>>>>>> a51f6a9e

    range_indices = [
        {"type": "node", "name": "entity_uuid", "label": "Entity", "property": "uuid"},
        {
            "type": "node",
            "name": "episode_uuid",
            "label": "Episodic",
            "property": "uuid",
        },
        {
            "type": "node",
            "name": "community_uuid",
            "label": "Community",
            "property": "uuid",
        },
        {
            "type": "relationship",
            "name": "relation_uuid",
            "label": "RELATES_TO",
            "property": "uuid",
        },
        {
            "type": "relationship",
            "name": "mention_uuid",
            "label": "MENTIONS",
            "property": "uuid",
        },
        {
            "type": "relationship",
            "name": "has_member_uuid",
            "label": "HAS_MEMBER",
            "property": "uuid",
        },
        {
            "type": "node",
            "name": "entity_group_id",
            "label": "Entity",
            "property": "group_id",
        },
        {
            "type": "node",
            "name": "episode_group_id",
            "label": "Episodic",
            "property": "group_id",
        },
        {
            "type": "relationship",
            "name": "relation_group_id",
            "label": "RELATES_TO",
            "property": "group_id",
        },
        {
            "type": "relationship",
            "name": "mention_group_id",
            "label": "MENTIONS",
            "property": "group_id",
        },
        {
            "type": "node",
            "name": "name_entity_index",
            "label": "Entity",
            "property": "name",
        },
        {
            "type": "node",
            "name": "created_at_entity_index",
            "label": "Entity",
            "property": "created_at",
        },
        {
            "type": "node",
            "name": "created_at_episodic_index",
            "label": "Episodic",
            "property": "created_at",
        },
        {
            "type": "node",
            "name": "valid_at_episodic_index",
            "label": "Episodic",
            "property": "valid_at",
        },
        {
            "type": "relationship",
            "name": "name_edge_index",
            "label": "RELATES_TO",
            "property": "name",
        },
        {
            "type": "relationship",
            "name": "created_at_edge_index",
            "label": "RELATES_TO",
            "property": "created_at",
        },
        {
            "type": "relationship",
            "name": "expired_at_edge_index",
            "label": "RELATES_TO",
            "property": "expired_at",
        },
        {
            "type": "relationship",
            "name": "valid_at_edge_index",
            "label": "RELATES_TO",
            "property": "valid_at",
        },
        {
            "type": "relationship",
            "name": "invalid_at_edge_index",
            "label": "RELATES_TO",
            "property": "invalid_at",
        },
    ]

<<<<<<< HEAD
    fulltext_indices = [
        {
            "type": "node_fulltext",
            "name": "node_name_and_summary",
            "label": "Entity",
            "properties": ["name", "summary", "group_id"],
        },
        {
            "type": "node_fulltext",
            "name": "community_name",
            "label": "Community",
            "properties": ["name", "group_id"],
        },
        {
            "type": "relationship_fulltext",
            "name": "edge_name_and_fact",
            "label": "RELATES_TO",
            "properties": ["name", "fact", "group_id"],
        },
=======
    fulltext_indices: list[LiteralString] = [
        """CREATE FULLTEXT INDEX episode_content IF NOT EXISTS 
        FOR (e:Episodic) ON EACH [e.content, e.source, e.source_description, e.group_id]""",
        """CREATE FULLTEXT INDEX node_name_and_summary IF NOT EXISTS 
        FOR (n:Entity) ON EACH [n.name, n.summary, n.group_id]""",
        """CREATE FULLTEXT INDEX community_name IF NOT EXISTS 
        FOR (n:Community) ON EACH [n.name, n.group_id]""",
        """CREATE FULLTEXT INDEX edge_name_and_fact IF NOT EXISTS 
        FOR ()-[e:RELATES_TO]-() ON EACH [e.name, e.fact, e.group_id]""",
>>>>>>> a51f6a9e
    ]

    index_queries: list[LiteralString] = range_indices + fulltext_indices

    await semaphore_gather(
        *[
<<<<<<< HEAD
            (
                driver.create_node_fulltext_index(
                    label=index["label"],
                    properties=index["properties"],
                    index_name=index["name"],
                    database_=DEFAULT_DATABASE,
                )
                if index["type"] == "node_fulltext"
                else (
                    driver.create_relationship_fulltext_index(
                        label=index["label"],
                        properties=index["properties"],
                        index_name=index["name"],
                        database_=DEFAULT_DATABASE,
                    )
                    if index["type"] == "relationship_fulltext"
                    else (
                        driver.create_node_index(
                            label=index["label"],
                            property=index["property"],
                            index_name=index["name"],
                            database_=DEFAULT_DATABASE,
                        )
                        if index["type"] == "node"
                        else driver.create_relationship_index(
                            label=index["label"],
                            property=index["property"],
                            index_name=index["name"],
                            database_=DEFAULT_DATABASE,
                        )
                    )
                )
=======
            driver.execute_query(
                query,
                database_=DEFAULT_DATABASE,
>>>>>>> a51f6a9e
            )
            for index in index_queries
        ]
    )


<<<<<<< HEAD
async def clear_data(driver: Driver):
    async with driver.session() as session:
=======
async def clear_data(driver: AsyncDriver, group_ids: list[str] | None = None):
    async with driver.session(database=DEFAULT_DATABASE) as session:
>>>>>>> a51f6a9e

        async def delete_all(tx):
            await tx.run("MATCH (n) DETACH DELETE n")

        async def delete_group_ids(tx):
            await tx.run(
                'MATCH (n:Entity|Episodic|Community) WHERE n.group_id IN $group_ids DETACH DELETE n',
                group_ids=group_ids,
            )

        if group_ids is None:
            await session.execute_write(delete_all)
        else:
            await session.execute_write(delete_group_ids)


async def retrieve_episodes(
    driver: Driver,
    reference_time: datetime,
    last_n: int = EPISODE_WINDOW_LEN,
    group_ids: list[str] | None = None,
    source: EpisodeType | None = None,
) -> list[EpisodicNode]:
    """
    Retrieve the last n episodic nodes from the graph.

    Args:
        driver (Driver): The Neo4j driver instance.
        reference_time (datetime): The reference time to filter episodes. Only episodes with a valid_at timestamp
                                   less than or equal to this reference_time will be retrieved. This allows for
                                   querying the graph's state at a specific point in time.
        last_n (int, optional): The number of most recent episodes to retrieve, relative to the reference_time.
        group_ids (list[str], optional): The list of group ids to return data from.

    Returns:
        list[EpisodicNode]: A list of EpisodicNode objects representing the retrieved episodes.
    """
    group_id_filter: LiteralString = (
        '\nAND e.group_id IN $group_ids' if group_ids and len(group_ids) > 0 else ''
    )
    source_filter: LiteralString = '\nAND e.source = $source' if source is not None else ''

    query: LiteralString = (
        """
                        MATCH (e:Episodic) WHERE e.valid_at <= $reference_time
                        """
        + group_id_filter
        + source_filter
        + """
        RETURN e.content AS content,
            e.created_at AS created_at,
            e.valid_at AS valid_at,
            e.uuid AS uuid,
            e.group_id AS group_id,
            e.name AS name,
            e.source_description AS source_description,
            e.source AS source
        ORDER BY e.valid_at DESC
        LIMIT $num_episodes
        """
    )

    result = await driver.execute_query(
        query,
        reference_time=reference_time,
        source=source.name if source is not None else None,
        num_episodes=last_n,
        group_ids=group_ids,
        database_=DEFAULT_DATABASE,
    )
    episodes = [
        EpisodicNode(
            content=record["content"],
            created_at=datetime.fromtimestamp(
                record["created_at"].to_native().timestamp(), timezone.utc
            ),
            valid_at=(record["valid_at"].to_native()),
            uuid=record["uuid"],
            group_id=record["group_id"],
            source=EpisodeType.from_str(record["source"]),
            name=record["name"],
            source_description=record["source_description"],
        )
        for record in result.records
    ]
    return list(reversed(episodes))  # Return in chronological order<|MERGE_RESOLUTION|>--- conflicted
+++ resolved
@@ -19,12 +19,7 @@
 
 from typing_extensions import LiteralString
 
-<<<<<<< HEAD
-from graphiti_core.driver import Driver
-from graphiti_core.helpers import DEFAULT_DATABASE
-=======
 from graphiti_core.helpers import DEFAULT_DATABASE, semaphore_gather
->>>>>>> a51f6a9e
 from graphiti_core.nodes import EpisodeType, EpisodicNode
 
 EPISODE_WINDOW_LEN = 3
@@ -34,9 +29,6 @@
 
 async def build_indices_and_constraints(driver: Driver, delete_existing: bool = False):
     if delete_existing:
-<<<<<<< HEAD
-        await asyncio.gather(*driver.delete_all_indexes(DEFAULT_DATABASE))
-=======
         records, _, _ = await driver.execute_query(
             """
         SHOW INDEXES YIELD name
@@ -54,141 +46,29 @@
                 for name in index_names
             ]
         )
->>>>>>> a51f6a9e
 
-    range_indices = [
-        {"type": "node", "name": "entity_uuid", "label": "Entity", "property": "uuid"},
-        {
-            "type": "node",
-            "name": "episode_uuid",
-            "label": "Episodic",
-            "property": "uuid",
-        },
-        {
-            "type": "node",
-            "name": "community_uuid",
-            "label": "Community",
-            "property": "uuid",
-        },
-        {
-            "type": "relationship",
-            "name": "relation_uuid",
-            "label": "RELATES_TO",
-            "property": "uuid",
-        },
-        {
-            "type": "relationship",
-            "name": "mention_uuid",
-            "label": "MENTIONS",
-            "property": "uuid",
-        },
-        {
-            "type": "relationship",
-            "name": "has_member_uuid",
-            "label": "HAS_MEMBER",
-            "property": "uuid",
-        },
-        {
-            "type": "node",
-            "name": "entity_group_id",
-            "label": "Entity",
-            "property": "group_id",
-        },
-        {
-            "type": "node",
-            "name": "episode_group_id",
-            "label": "Episodic",
-            "property": "group_id",
-        },
-        {
-            "type": "relationship",
-            "name": "relation_group_id",
-            "label": "RELATES_TO",
-            "property": "group_id",
-        },
-        {
-            "type": "relationship",
-            "name": "mention_group_id",
-            "label": "MENTIONS",
-            "property": "group_id",
-        },
-        {
-            "type": "node",
-            "name": "name_entity_index",
-            "label": "Entity",
-            "property": "name",
-        },
-        {
-            "type": "node",
-            "name": "created_at_entity_index",
-            "label": "Entity",
-            "property": "created_at",
-        },
-        {
-            "type": "node",
-            "name": "created_at_episodic_index",
-            "label": "Episodic",
-            "property": "created_at",
-        },
-        {
-            "type": "node",
-            "name": "valid_at_episodic_index",
-            "label": "Episodic",
-            "property": "valid_at",
-        },
-        {
-            "type": "relationship",
-            "name": "name_edge_index",
-            "label": "RELATES_TO",
-            "property": "name",
-        },
-        {
-            "type": "relationship",
-            "name": "created_at_edge_index",
-            "label": "RELATES_TO",
-            "property": "created_at",
-        },
-        {
-            "type": "relationship",
-            "name": "expired_at_edge_index",
-            "label": "RELATES_TO",
-            "property": "expired_at",
-        },
-        {
-            "type": "relationship",
-            "name": "valid_at_edge_index",
-            "label": "RELATES_TO",
-            "property": "valid_at",
-        },
-        {
-            "type": "relationship",
-            "name": "invalid_at_edge_index",
-            "label": "RELATES_TO",
-            "property": "invalid_at",
-        },
+    range_indices: list[LiteralString] = [
+        'CREATE INDEX entity_uuid IF NOT EXISTS FOR (n:Entity) ON (n.uuid)',
+        'CREATE INDEX episode_uuid IF NOT EXISTS FOR (n:Episodic) ON (n.uuid)',
+        'CREATE INDEX community_uuid IF NOT EXISTS FOR (n:Community) ON (n.uuid)',
+        'CREATE INDEX relation_uuid IF NOT EXISTS FOR ()-[e:RELATES_TO]-() ON (e.uuid)',
+        'CREATE INDEX mention_uuid IF NOT EXISTS FOR ()-[e:MENTIONS]-() ON (e.uuid)',
+        'CREATE INDEX has_member_uuid IF NOT EXISTS FOR ()-[e:HAS_MEMBER]-() ON (e.uuid)',
+        'CREATE INDEX entity_group_id IF NOT EXISTS FOR (n:Entity) ON (n.group_id)',
+        'CREATE INDEX episode_group_id IF NOT EXISTS FOR (n:Episodic) ON (n.group_id)',
+        'CREATE INDEX relation_group_id IF NOT EXISTS FOR ()-[e:RELATES_TO]-() ON (e.group_id)',
+        'CREATE INDEX mention_group_id IF NOT EXISTS FOR ()-[e:MENTIONS]-() ON (e.group_id)',
+        'CREATE INDEX name_entity_index IF NOT EXISTS FOR (n:Entity) ON (n.name)',
+        'CREATE INDEX created_at_entity_index IF NOT EXISTS FOR (n:Entity) ON (n.created_at)',
+        'CREATE INDEX created_at_episodic_index IF NOT EXISTS FOR (n:Episodic) ON (n.created_at)',
+        'CREATE INDEX valid_at_episodic_index IF NOT EXISTS FOR (n:Episodic) ON (n.valid_at)',
+        'CREATE INDEX name_edge_index IF NOT EXISTS FOR ()-[e:RELATES_TO]-() ON (e.name)',
+        'CREATE INDEX created_at_edge_index IF NOT EXISTS FOR ()-[e:RELATES_TO]-() ON (e.created_at)',
+        'CREATE INDEX expired_at_edge_index IF NOT EXISTS FOR ()-[e:RELATES_TO]-() ON (e.expired_at)',
+        'CREATE INDEX valid_at_edge_index IF NOT EXISTS FOR ()-[e:RELATES_TO]-() ON (e.valid_at)',
+        'CREATE INDEX invalid_at_edge_index IF NOT EXISTS FOR ()-[e:RELATES_TO]-() ON (e.invalid_at)',
     ]
 
-<<<<<<< HEAD
-    fulltext_indices = [
-        {
-            "type": "node_fulltext",
-            "name": "node_name_and_summary",
-            "label": "Entity",
-            "properties": ["name", "summary", "group_id"],
-        },
-        {
-            "type": "node_fulltext",
-            "name": "community_name",
-            "label": "Community",
-            "properties": ["name", "group_id"],
-        },
-        {
-            "type": "relationship_fulltext",
-            "name": "edge_name_and_fact",
-            "label": "RELATES_TO",
-            "properties": ["name", "fact", "group_id"],
-        },
-=======
     fulltext_indices: list[LiteralString] = [
         """CREATE FULLTEXT INDEX episode_content IF NOT EXISTS 
         FOR (e:Episodic) ON EACH [e.content, e.source, e.source_description, e.group_id]""",
@@ -198,67 +78,26 @@
         FOR (n:Community) ON EACH [n.name, n.group_id]""",
         """CREATE FULLTEXT INDEX edge_name_and_fact IF NOT EXISTS 
         FOR ()-[e:RELATES_TO]-() ON EACH [e.name, e.fact, e.group_id]""",
->>>>>>> a51f6a9e
     ]
 
     index_queries: list[LiteralString] = range_indices + fulltext_indices
 
     await semaphore_gather(
         *[
-<<<<<<< HEAD
-            (
-                driver.create_node_fulltext_index(
-                    label=index["label"],
-                    properties=index["properties"],
-                    index_name=index["name"],
-                    database_=DEFAULT_DATABASE,
-                )
-                if index["type"] == "node_fulltext"
-                else (
-                    driver.create_relationship_fulltext_index(
-                        label=index["label"],
-                        properties=index["properties"],
-                        index_name=index["name"],
-                        database_=DEFAULT_DATABASE,
-                    )
-                    if index["type"] == "relationship_fulltext"
-                    else (
-                        driver.create_node_index(
-                            label=index["label"],
-                            property=index["property"],
-                            index_name=index["name"],
-                            database_=DEFAULT_DATABASE,
-                        )
-                        if index["type"] == "node"
-                        else driver.create_relationship_index(
-                            label=index["label"],
-                            property=index["property"],
-                            index_name=index["name"],
-                            database_=DEFAULT_DATABASE,
-                        )
-                    )
-                )
-=======
             driver.execute_query(
                 query,
                 database_=DEFAULT_DATABASE,
->>>>>>> a51f6a9e
             )
-            for index in index_queries
+            for query in index_queries
         ]
     )
 
 
-<<<<<<< HEAD
-async def clear_data(driver: Driver):
-    async with driver.session() as session:
-=======
 async def clear_data(driver: AsyncDriver, group_ids: list[str] | None = None):
     async with driver.session(database=DEFAULT_DATABASE) as session:
->>>>>>> a51f6a9e
 
         async def delete_all(tx):
-            await tx.run("MATCH (n) DETACH DELETE n")
+            await tx.run('MATCH (n) DETACH DELETE n')
 
         async def delete_group_ids(tx):
             await tx.run(
