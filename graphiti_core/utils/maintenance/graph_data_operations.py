"""
Copyright 2024, Zep Software, Inc.

Licensed under the Apache License, Version 2.0 (the "License");
you may not use this file except in compliance with the License.
You may obtain a copy of the License at

    http://www.apache.org/licenses/LICENSE-2.0

Unless required by applicable law or agreed to in writing, software
distributed under the License is distributed on an "AS IS" BASIS,
WITHOUT WARRANTIES OR CONDITIONS OF ANY KIND, either express or implied.
See the License for the specific language governing permissions and
limitations under the License.
"""

import logging
from datetime import datetime

from typing_extensions import LiteralString

from graphiti_core.driver.driver import GraphDriver, GraphProvider
from graphiti_core.graph_queries import get_fulltext_indices, get_range_indices
from graphiti_core.helpers import semaphore_gather
from graphiti_core.models.nodes.node_db_queries import (
    EPISODIC_NODE_RETURN,
    EPISODIC_NODE_RETURN_NEPTUNE,
)
from graphiti_core.nodes import EpisodeType, EpisodicNode, get_episodic_node_from_record

EPISODE_WINDOW_LEN = 3

logger = logging.getLogger(__name__)


async def build_indices_and_constraints(driver: GraphDriver, delete_existing: bool = False):
    if driver.provider == GraphProvider.NEPTUNE:
        return  # Neptune does not need indexes built
    if delete_existing:
        records, _, _ = await driver.execute_query(
            """
            SHOW INDEXES YIELD name
            """,
        )
        index_names = [record['name'] for record in records]
        await semaphore_gather(
            *[
                driver.execute_query(
                    """DROP INDEX $name""",
                    name=name,
                )
                for name in index_names
            ]
        )

    range_indices: list[LiteralString] = get_range_indices(driver.provider)

    fulltext_indices: list[LiteralString] = get_fulltext_indices(driver.provider)

    if driver.provider == GraphProvider.KUZU:
        # Skip creating fulltext indices if they already exist. Need to do this manually
        # until Kuzu supports `IF NOT EXISTS` for indices.
        result, _, _ = await driver.execute_query('CALL SHOW_INDEXES() RETURN *;')
        if len(result) > 0:
            fulltext_indices = []

        # Only load the `fts` extension if it's not already loaded, otherwise throw an error.
        result, _, _ = await driver.execute_query('CALL SHOW_LOADED_EXTENSIONS() RETURN *;')
        if len(result) == 0:
            fulltext_indices.insert(
                0,
                """
                INSTALL fts;
                LOAD fts;
                """,
            )

    index_queries: list[LiteralString] = range_indices + fulltext_indices

    await semaphore_gather(
        *[
            driver.execute_query(
                query,
            )
            for query in index_queries
        ]
    )


async def clear_data(driver: GraphDriver, group_ids: list[str] | None = None):
    async with driver.session() as session:

        async def delete_all(tx):
            await tx.run('MATCH (n) DETACH DELETE n')

        async def delete_group_ids(tx):
<<<<<<< HEAD
            for label in ['Entity', 'Episodic', 'Community']:
                await tx.run(
                    f"""
                    MATCH (n:{label})
                    WHERE n.group_id IN $group_ids
                    DETACH DELETE n
                    """,
                    group_ids=group_ids,
                )
=======
            await tx.run(
                'MATCH (n) WHERE (n:Entity OR n:Episodic OR n:Community) AND n.group_id IN $group_ids DETACH DELETE n',
                group_ids=group_ids,
            )
>>>>>>> ef56dc77

        if group_ids is None:
            await session.execute_write(delete_all)
        else:
            await session.execute_write(delete_group_ids)


async def retrieve_episodes(
    driver: GraphDriver,
    reference_time: datetime,
    last_n: int = EPISODE_WINDOW_LEN,
    group_ids: list[str] | None = None,
    source: EpisodeType | None = None,
) -> list[EpisodicNode]:
    """
    Retrieve the last n episodic nodes from the graph.

    Args:
        driver (Driver): The Neo4j driver instance.
        reference_time (datetime): The reference time to filter episodes. Only episodes with a valid_at timestamp
                                   less than or equal to this reference_time will be retrieved. This allows for
                                   querying the graph's state at a specific point in time.
        last_n (int, optional): The number of most recent episodes to retrieve, relative to the reference_time.
        group_ids (list[str], optional): The list of group ids to return data from.

    Returns:
        list[EpisodicNode]: A list of EpisodicNode objects representing the retrieved episodes.
    """

    query_params: dict = {}
    query_filter = ''
    if group_ids and len(group_ids) > 0:
         query_filter += '\nAND e.group_id IN $group_ids'
         query_params['group_ids'] = group_ids

    if source is not None:
        query_filter += '\nAND e.source = $source'
        query_params['source'] = source.name

    query: LiteralString = (
        """
        MATCH (e:Episodic)
        WHERE e.valid_at <= $reference_time
        """
        + query_filter
        + """
        RETURN
        """
        + (
            EPISODIC_NODE_RETURN_NEPTUNE
            if driver.provider == GraphProvider.NEPTUNE
            else EPISODIC_NODE_RETURN
        )
        + """
        ORDER BY e.valid_at DESC
        LIMIT $num_episodes
        """
    )
    result, _, _ = await driver.execute_query(
        query,
        reference_time=reference_time,
        num_episodes=last_n,
        **query_params,
    )

    episodes = [get_episodic_node_from_record(record) for record in result]
    return list(reversed(episodes))  # Return in chronological order<|MERGE_RESOLUTION|>--- conflicted
+++ resolved
@@ -94,7 +94,6 @@
             await tx.run('MATCH (n) DETACH DELETE n')
 
         async def delete_group_ids(tx):
-<<<<<<< HEAD
             for label in ['Entity', 'Episodic', 'Community']:
                 await tx.run(
                     f"""
@@ -104,12 +103,6 @@
                     """,
                     group_ids=group_ids,
                 )
-=======
-            await tx.run(
-                'MATCH (n) WHERE (n:Entity OR n:Episodic OR n:Community) AND n.group_id IN $group_ids DETACH DELETE n',
-                group_ids=group_ids,
-            )
->>>>>>> ef56dc77
 
         if group_ids is None:
             await session.execute_write(delete_all)
