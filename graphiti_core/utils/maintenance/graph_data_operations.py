--- conflicted
+++ resolved
@@ -38,27 +38,8 @@
         await driver.create_aoss_indices()  # pyright: ignore[reportAttributeAccessIssue]
         return
     if delete_existing:
-<<<<<<< HEAD
         await driver.delete_all_indexes()
         
-=======
-        records, _, _ = await driver.execute_query(
-            """
-            SHOW INDEXES YIELD name
-            """,
-        )
-        index_names = [record['name'] for record in records]
-        await semaphore_gather(
-            *[
-                driver.execute_query(
-                    """DROP INDEX $name""",
-                    name=name,
-                )
-                for name in index_names
-            ]
-        )
-
->>>>>>> 67897677
     range_indices: list[LiteralString] = get_range_indices(driver.provider)
 
     # Don't create fulltext indices if OpenSearch is being used
