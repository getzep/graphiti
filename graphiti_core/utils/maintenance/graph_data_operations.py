--- conflicted
+++ resolved
@@ -56,12 +56,9 @@
 
     range_indices: list[LiteralString] = get_range_indices(driver.provider)
 
-<<<<<<< HEAD
-    fulltext_indices: list[str] = get_fulltext_indices(driver.provider)
-=======
     # Don't create fulltext indices if OpenSearch is being used
     if not driver.aoss_client:
-        fulltext_indices: list[LiteralString] = get_fulltext_indices(driver.provider)
+        fulltext_indices: list[str] = get_fulltext_indices(driver.provider)
 
     if driver.provider == GraphProvider.KUZU:
         # Skip creating fulltext indices if they already exist. Need to do this manually
@@ -80,9 +77,8 @@
                 LOAD fts;
                 """,
             )
->>>>>>> 3efe085a
 
-    index_queries: list[str] = range_indices + fulltext_indices
+    index_queries: list[LiteralString] = range_indices + fulltext_indices
 
     await semaphore_gather(
         *[
