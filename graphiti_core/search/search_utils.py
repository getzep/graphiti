--- conflicted
+++ resolved
@@ -37,11 +37,6 @@
     get_vector_cosine_func_query,
 )
 from graphiti_core.helpers import (
-<<<<<<< HEAD
-    RUNTIME_QUERY,
-=======
-    lucene_sanitize,
->>>>>>> 3efe085a
     normalize_l2,
     semaphore_gather,
 )
@@ -76,8 +71,6 @@
 MAX_QUERY_LENGTH = 128
 
 
-<<<<<<< HEAD
-=======
 def calculate_cosine_similarity(vector1: list[float], vector2: list[float]) -> float:
     """
     Calculates the cosine similarity between two vectors using NumPy.
@@ -119,7 +112,6 @@
     return full_query
 
 
->>>>>>> 3efe085a
 async def get_episodes_by_mentions(
     driver: GraphDriver,
     nodes: list[EntityNode],
@@ -185,12 +177,7 @@
     limit=RELEVANT_SCHEMA_LIMIT,
 ) -> list[EntityEdge]:
     # fulltext search over facts
-<<<<<<< HEAD
     fuzzy_query = driver.build_fulltext_query(query, group_ids, MAX_QUERY_LENGTH)
-=======
-    fuzzy_query = fulltext_query(query, group_ids, driver)
-
->>>>>>> 3efe085a
     if fuzzy_query == '':
         return []
 
@@ -619,11 +606,7 @@
     limit=RELEVANT_SCHEMA_LIMIT,
 ) -> list[EntityNode]:
     # BM25 search to get top nodes
-<<<<<<< HEAD
     fuzzy_query = driver.build_fulltext_query(query, group_ids, MAX_QUERY_LENGTH)
-=======
-    fuzzy_query = fulltext_query(query, group_ids, driver)
->>>>>>> 3efe085a
     if fuzzy_query == '':
         return []
 
@@ -980,11 +963,7 @@
     limit=RELEVANT_SCHEMA_LIMIT,
 ) -> list[EpisodicNode]:
     # BM25 search to get top episodes
-<<<<<<< HEAD
     fuzzy_query = driver.build_fulltext_query(query, group_ids, MAX_QUERY_LENGTH)
-=======
-    fuzzy_query = fulltext_query(query, group_ids, driver)
->>>>>>> 3efe085a
     if fuzzy_query == '':
         return []
 
@@ -1098,11 +1077,7 @@
     limit=RELEVANT_SCHEMA_LIMIT,
 ) -> list[CommunityNode]:
     # BM25 search to get top communities
-<<<<<<< HEAD
     fuzzy_query = driver.build_fulltext_query(query, group_ids, MAX_QUERY_LENGTH)
-=======
-    fuzzy_query = fulltext_query(query, group_ids, driver)
->>>>>>> 3efe085a
     if fuzzy_query == '':
         return []
 
@@ -1376,11 +1351,7 @@
             'uuid': node.uuid,
             'name': node.name,
             'name_embedding': node.name_embedding,
-<<<<<<< HEAD
-            'fulltext_query': driver.build_fulltext_query(node.name, [node.group_id], MAX_QUERY_LENGTH),
-=======
             'fulltext_query': fulltext_query(node.name, [node.group_id], driver),
->>>>>>> 3efe085a
         }
         for node in nodes
     ]
@@ -1495,6 +1466,16 @@
             }] AS matches
             """
         )
+
+    query_nodes = [
+        {
+            'uuid': node.uuid,
+            'name': node.name,
+            'name_embedding': node.name_embedding,
+            'fulltext_query': driver.build_fulltext_query(node.name, [node.group_id], MAX_QUERY_LENGTH),
+        }
+        for node in nodes
+    ]
 
     results, _, _ = await driver.execute_query(
         query,
