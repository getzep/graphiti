"""
Copyright 2024, Zep Software, Inc.

Licensed under the Apache License, Version 2.0 (the "License");
you may not use this file except in compliance with the License.
You may obtain a copy of the License at

    http://www.apache.org/licenses/LICENSE-2.0

Unless required by applicable law or agreed to in writing, software
distributed under the License is distributed on an "AS IS" BASIS,
WITHOUT WARRANTIES OR CONDITIONS OF ANY KIND, either express or implied.
See the License for the specific language governing permissions and
limitations under the License.
"""

import logging
import os
from collections import defaultdict
from time import time
from typing import Any

import numpy as np
from numpy._typing import NDArray
from typing_extensions import LiteralString

from graphiti_core.driver.driver import GraphDriver, GraphProvider
from graphiti_core.edges import EntityEdge, get_entity_edge_from_record
from graphiti_core.graph_queries import (
    get_nodes_query,
    get_relationships_query,
    get_vector_cosine_func_query,
)
from graphiti_core.helpers import (
    RUNTIME_QUERY,
    lucene_sanitize,
    normalize_l2,
    semaphore_gather,
)
from graphiti_core.models.edges.edge_db_queries import get_entity_edge_return_query
from graphiti_core.models.nodes.node_db_queries import (
    COMMUNITY_NODE_RETURN,
    EPISODIC_NODE_RETURN,
    get_entity_node_return_query,
)
from graphiti_core.nodes import (
    CommunityNode,
    EntityNode,
    EpisodicNode,
    get_community_node_from_record,
    get_entity_node_from_record,
    get_episodic_node_from_record,
)
from graphiti_core.search.search_filters import (
    SearchFilters,
    edge_search_filter_query_constructor,
    node_search_filter_query_constructor,
)

logger = logging.getLogger(__name__)
USE_HNSW = os.getenv('USE_HNSW', '').lower() in ('true', '1', 'yes')

RELEVANT_SCHEMA_LIMIT = 10
DEFAULT_MIN_SCORE = 0.6
DEFAULT_MMR_LAMBDA = 0.5
MAX_SEARCH_DEPTH = 3
MAX_QUERY_LENGTH = 128


def calculate_cosine_similarity(vector1: list[float], vector2: list[float]) -> float:
    """
    Calculates the cosine similarity between two vectors using NumPy.
    """
    dot_product = np.dot(vector1, vector2)
    norm_vector1 = np.linalg.norm(vector1)
    norm_vector2 = np.linalg.norm(vector2)

    if norm_vector1 == 0 or norm_vector2 == 0:
        return 0  # Handle cases where one or both vectors are zero vectors

    return dot_product / (norm_vector1 * norm_vector2)


def fulltext_query(query: str, group_ids: list[str] | None, driver: GraphDriver):
    if driver.provider == GraphProvider.KUZU:
        # Kuzu only supports simple queries.
        if len(query.split(' ')) > MAX_QUERY_LENGTH:
            return ''
        return query
    group_ids_filter_list = (
<<<<<<< HEAD
        [fulltext_syntax + f"group_id:'{lucene_sanitize(g)}'" for g in group_ids]
=======
        [driver.fulltext_syntax + f'group_id:"{g}"' for g in group_ids]
>>>>>>> 51e880fd
        if group_ids is not None
        else []
    )
    group_ids_filter = ''
    for f in group_ids_filter_list:
        group_ids_filter += f if not group_ids_filter else f' OR {f}'

    group_ids_filter += ' AND ' if group_ids_filter else ''

    lucene_query = lucene_sanitize(query)
    # If the lucene query is too long return no query
    if len(lucene_query.split(' ')) + len(group_ids or '') >= MAX_QUERY_LENGTH:
        return ''

    full_query = group_ids_filter + '(' + lucene_query + ')'

    return full_query


async def get_episodes_by_mentions(
    driver: GraphDriver,
    nodes: list[EntityNode],
    edges: list[EntityEdge],
    limit: int = RELEVANT_SCHEMA_LIMIT,
) -> list[EpisodicNode]:
    episode_uuids: list[str] = []
    for edge in edges:
        episode_uuids.extend(edge.episodes)

    episodes = await EpisodicNode.get_by_uuids(driver, episode_uuids[:limit])

    return episodes


async def get_mentioned_nodes(
    driver: GraphDriver, episodes: list[EpisodicNode]
) -> list[EntityNode]:
    episode_uuids = [episode.uuid for episode in episodes]

    records, _, _ = await driver.execute_query(
        """
        MATCH (episode:Episodic)-[:MENTIONS]->(n:Entity)
        WHERE episode.uuid IN $uuids
        RETURN DISTINCT
        """
        + get_entity_node_return_query(driver.provider),
        uuids=episode_uuids,
        routing_='r',
    )

    nodes = [get_entity_node_from_record(record, driver.provider) for record in records]

    return nodes


async def get_communities_by_nodes(
    driver: GraphDriver, nodes: list[EntityNode]
) -> list[CommunityNode]:
    node_uuids = [node.uuid for node in nodes]

    records, _, _ = await driver.execute_query(
        """
        MATCH (c:Community)-[:HAS_MEMBER]->(m:Entity)
        WHERE m.uuid IN $uuids
        RETURN DISTINCT
        """
        + COMMUNITY_NODE_RETURN,
        uuids=node_uuids,
        routing_='r',
    )

    communities = [get_community_node_from_record(record) for record in records]

    return communities


async def edge_fulltext_search(
    driver: GraphDriver,
    query: str,
    search_filter: SearchFilters,
    group_ids: list[str] | None = None,
    limit=RELEVANT_SCHEMA_LIMIT,
) -> list[EntityEdge]:
    # fulltext search over facts
    fuzzy_query = fulltext_query(query, group_ids, driver)

    if fuzzy_query == '':
        return []

    match_query = """
    YIELD relationship AS rel, score
    MATCH (n:Entity)-[e:RELATES_TO {uuid: rel.uuid}]->(m:Entity)
    """
    if driver.provider == GraphProvider.KUZU:
        match_query = """
        YIELD node, score
        MATCH (n:Entity)-[:RELATES_TO]->(e:RelatesToNode_ {uuid: node.uuid})-[:RELATES_TO]->(m:Entity)
        """

    filter_queries, filter_params = edge_search_filter_query_constructor(
        search_filter, driver.provider
    )

    if group_ids is not None:
        filter_queries.append('e.group_id IN $group_ids')
        filter_params['group_ids'] = group_ids

    filter_query = ''
    if filter_queries:
        filter_query = ' WHERE ' + (' AND '.join(filter_queries))

    if driver.provider == GraphProvider.NEPTUNE:
        res = driver.run_aoss_query('edge_name_and_fact', query)  # pyright: ignore reportAttributeAccessIssue
        if res['hits']['total']['value'] > 0:
            # Calculate Cosine similarity then return the edge ids
            input_ids = []
            for r in res['hits']['hits']:
                input_ids.append({'id': r['_source']['uuid'], 'score': r['_score']})

            # Match the edge ids and return the values
            query = (
                """
                                UNWIND $ids as id
                                MATCH (n:Entity)-[e:RELATES_TO]->(m:Entity)
                                WHERE e.group_id IN $group_ids 
                                AND id(e)=id 
                                """
                + filter_query
                + """
                AND id(e)=id
                WITH e, id.score as score, startNode(e) AS n, endNode(e) AS m
                RETURN
                    e.uuid AS uuid,
                    e.group_id AS group_id,
                    n.uuid AS source_node_uuid,
                    m.uuid AS target_node_uuid,
                    e.created_at AS created_at,
                    e.name AS name,
                    e.fact AS fact,
                    split(e.episodes, ",") AS episodes,
                    e.expired_at AS expired_at,
                    e.valid_at AS valid_at,
                    e.invalid_at AS invalid_at,
                    properties(e) AS attributes
                ORDER BY score DESC LIMIT $limit
                            """
            )

            records, _, _ = await driver.execute_query(
                query,
                query=fuzzy_query,
                ids=input_ids,
                limit=limit,
                routing_='r',
                **filter_params,
            )
        else:
            return []
    else:
        query = (
            get_relationships_query('edge_name_and_fact', limit=limit, provider=driver.provider)
            + match_query
            + filter_query
            + """
            WITH e, score, n, m
            RETURN
            """
            + get_entity_edge_return_query(driver.provider)
            + """
            ORDER BY score DESC
            LIMIT $limit
            """
        )

        records, _, _ = await driver.execute_query(
            query,
            query=fuzzy_query,
            limit=limit,
            routing_='r',
            **filter_params,
        )

    edges = [get_entity_edge_from_record(record, driver.provider) for record in records]

    return edges


async def edge_similarity_search(
    driver: GraphDriver,
    search_vector: list[float],
    source_node_uuid: str | None,
    target_node_uuid: str | None,
    search_filter: SearchFilters,
    group_ids: list[str] | None = None,
    limit: int = RELEVANT_SCHEMA_LIMIT,
    min_score: float = DEFAULT_MIN_SCORE,
) -> list[EntityEdge]:
    match_query = """
        MATCH (n:Entity)-[e:RELATES_TO]->(m:Entity)
    """
    if driver.provider == GraphProvider.KUZU:
        match_query = """
            MATCH (n:Entity)-[:RELATES_TO]->(e:RelatesToNode_)-[:RELATES_TO]->(m:Entity)
        """

    filter_queries, filter_params = edge_search_filter_query_constructor(
        search_filter, driver.provider
    )

    if group_ids is not None:
        filter_queries.append('e.group_id IN $group_ids')
        filter_params['group_ids'] = group_ids

        if source_node_uuid is not None:
            filter_params['source_uuid'] = source_node_uuid
            filter_queries.append('n.uuid = $source_uuid')

        if target_node_uuid is not None:
            filter_params['target_uuid'] = target_node_uuid
            filter_queries.append('m.uuid = $target_uuid')

    filter_query = ''
    if filter_queries:
        filter_query = ' WHERE ' + (' AND '.join(filter_queries))

    search_vector_var = '$search_vector'
    if driver.provider == GraphProvider.KUZU:
        search_vector_var = f'CAST($search_vector AS FLOAT[{len(search_vector)}])'

    if driver.provider == GraphProvider.NEPTUNE:
        query = (
            RUNTIME_QUERY
            + """
            MATCH (n:Entity)-[e:RELATES_TO]->(m:Entity)
            """
            + filter_query
            + """
            RETURN DISTINCT id(e) as id, e.fact_embedding as embedding
            """
        )
        resp, header, _ = await driver.execute_query(
            query,
            search_vector=search_vector,
            limit=limit,
            min_score=min_score,
            routing_='r',
            **filter_params,
        )

        if len(resp) > 0:
            # Calculate Cosine similarity then return the edge ids
            input_ids = []
            for r in resp:
                if r['embedding']:
                    score = calculate_cosine_similarity(
                        search_vector, list(map(float, r['embedding'].split(',')))
                    )
                    if score > min_score:
                        input_ids.append({'id': r['id'], 'score': score})

            # Match the edge ides and return the values
            query = """
                UNWIND $ids as i
                MATCH ()-[r]->()
                WHERE id(r) = i.id
                RETURN
                    r.uuid AS uuid,
                    r.group_id AS group_id,
                    startNode(r).uuid AS source_node_uuid,
                    endNode(r).uuid AS target_node_uuid,
                    r.created_at AS created_at,
                    r.name AS name,
                    r.fact AS fact,
                    split(r.episodes, ",") AS episodes,
                    r.expired_at AS expired_at,
                    r.valid_at AS valid_at,
                    r.invalid_at AS invalid_at,
                    properties(r) AS attributes
                ORDER BY i.score DESC
                LIMIT $limit
                    """
            records, _, _ = await driver.execute_query(
                query,
                ids=input_ids,
                search_vector=search_vector,
                limit=limit,
                min_score=min_score,
                routing_='r',
                **filter_params,
            )
        else:
            return []
    else:
        query = (
            RUNTIME_QUERY
            + match_query
            + filter_query
            + """
            WITH DISTINCT e, n, m, """
            + get_vector_cosine_func_query('e.fact_embedding', search_vector_var, driver.provider)
            + """ AS score
            WHERE score > $min_score
            RETURN
            """
            + get_entity_edge_return_query(driver.provider)
            + """
            ORDER BY score DESC
            LIMIT $limit
            """
        )

        records, _, _ = await driver.execute_query(
            query,
            search_vector=search_vector,
            limit=limit,
            min_score=min_score,
            routing_='r',
            **filter_params,
        )

    edges = [get_entity_edge_from_record(record, driver.provider) for record in records]

    return edges


async def edge_bfs_search(
    driver: GraphDriver,
    bfs_origin_node_uuids: list[str] | None,
    bfs_max_depth: int,
    search_filter: SearchFilters,
    group_ids: list[str] | None = None,
    limit: int = RELEVANT_SCHEMA_LIMIT,
) -> list[EntityEdge]:
    # vector similarity search over embedded facts
    if bfs_origin_node_uuids is None or len(bfs_origin_node_uuids) == 0:
        return []

    filter_queries, filter_params = edge_search_filter_query_constructor(
        search_filter, driver.provider
    )

    if group_ids is not None:
        filter_queries.append('e.group_id IN $group_ids')
        filter_params['group_ids'] = group_ids

    filter_query = ''
    if filter_queries:
        filter_query = ' WHERE ' + (' AND '.join(filter_queries))

    if driver.provider == GraphProvider.KUZU:
        # Kuzu stores entity edges twice with an intermediate node, so we need to match them
        # separately for the correct BFS depth.
        depth = bfs_max_depth * 2 - 1
        match_queries = [
            f"""
            UNWIND $bfs_origin_node_uuids AS origin_uuid
            MATCH path = (origin:Entity {{uuid: origin_uuid}})-[:RELATES_TO*1..{depth}]->(:RelatesToNode_)
            UNWIND nodes(path) AS relNode
            MATCH (n:Entity)-[:RELATES_TO]->(e:RelatesToNode_ {{uuid: relNode.uuid}})-[:RELATES_TO]->(m:Entity)
            """,
        ]
        if bfs_max_depth > 1:
            depth = (bfs_max_depth - 1) * 2 - 1
            match_queries.append(f"""
                UNWIND $bfs_origin_node_uuids AS origin_uuid
                MATCH path = (origin:Episodic {{uuid: origin_uuid}})-[:MENTIONS]->(:Entity)-[:RELATES_TO*1..{depth}]->(:RelatesToNode_)
                UNWIND nodes(path) AS relNode
                MATCH (n:Entity)-[:RELATES_TO]->(e:RelatesToNode_ {{uuid: relNode.uuid}})-[:RELATES_TO]->(m:Entity)
            """)

        records = []
        for match_query in match_queries:
            sub_records, _, _ = await driver.execute_query(
                match_query
                + filter_query
                + """
                RETURN DISTINCT
                """
                + get_entity_edge_return_query(driver.provider)
                + """
                LIMIT $limit
                """,
                bfs_origin_node_uuids=bfs_origin_node_uuids,
                limit=limit,
                routing_='r',
                **filter_params,
            )
            records.extend(sub_records)
    else:
        if driver.provider == GraphProvider.NEPTUNE:
            query = (
                f"""
                UNWIND $bfs_origin_node_uuids AS origin_uuid
                MATCH path = (origin {{uuid: origin_uuid}})-[:RELATES_TO|MENTIONS *1..{bfs_max_depth}]->(n:Entity)
                WHERE origin:Entity OR origin:Episodic
                UNWIND relationships(path) AS rel
                MATCH (n:Entity)-[e:RELATES_TO {{uuid: rel.uuid}}]-(m:Entity)
                """
                + filter_query
                + """
                RETURN DISTINCT
                    e.uuid AS uuid,
                    e.group_id AS group_id,
                    startNode(e).uuid AS source_node_uuid,
                    endNode(e).uuid AS target_node_uuid,
                    e.created_at AS created_at,
                    e.name AS name,
                    e.fact AS fact,
                    split(e.episodes, ',') AS episodes,
                    e.expired_at AS expired_at,
                    e.valid_at AS valid_at,
                    e.invalid_at AS invalid_at,
                    properties(e) AS attributes
                LIMIT $limit
                """
            )
        else:
            query = (
                f"""
                UNWIND $bfs_origin_node_uuids AS origin_uuid
                MATCH path = (origin {{uuid: origin_uuid}})-[:RELATES_TO|MENTIONS*1..{bfs_max_depth}]->(:Entity)
                UNWIND relationships(path) AS rel
                MATCH (n:Entity)-[e:RELATES_TO {{uuid: rel.uuid}}]-(m:Entity)
                """
                + filter_query
                + """
                RETURN DISTINCT
                """
                + get_entity_edge_return_query(driver.provider)
                + """
                LIMIT $limit
                """
            )

        records, _, _ = await driver.execute_query(
            query,
            bfs_origin_node_uuids=bfs_origin_node_uuids,
            depth=bfs_max_depth,
            limit=limit,
            routing_='r',
            **filter_params,
        )

    edges = [get_entity_edge_from_record(record, driver.provider) for record in records]

    return edges


async def node_fulltext_search(
    driver: GraphDriver,
    query: str,
    search_filter: SearchFilters,
    group_ids: list[str] | None = None,
    limit=RELEVANT_SCHEMA_LIMIT,
) -> list[EntityNode]:
    # BM25 search to get top nodes
    fuzzy_query = fulltext_query(query, group_ids, driver)
    if fuzzy_query == '':
        return []

    filter_queries, filter_params = node_search_filter_query_constructor(
        search_filter, driver.provider
    )

    if group_ids is not None:
        filter_queries.append('n.group_id IN $group_ids')
        filter_params['group_ids'] = group_ids

    filter_query = ''
    if filter_queries:
        filter_query = ' WHERE ' + (' AND '.join(filter_queries))

    yield_query = 'YIELD node AS n, score'
    if driver.provider == GraphProvider.KUZU:
        yield_query = 'WITH node AS n, score'

    if driver.provider == GraphProvider.NEPTUNE:
        res = driver.run_aoss_query('node_name_and_summary', query, limit=limit)  # pyright: ignore reportAttributeAccessIssue
        if res['hits']['total']['value'] > 0:
            # Calculate Cosine similarity then return the edge ids
            input_ids = []
            for r in res['hits']['hits']:
                input_ids.append({'id': r['_source']['uuid'], 'score': r['_score']})

            # Match the edge ides and return the values
            query = (
                """
                                UNWIND $ids as i
                                MATCH (n:Entity)
                                WHERE n.uuid=i.id
                                RETURN
                """
                + get_entity_node_return_query(driver.provider)
                + """
                ORDER BY i.score DESC
                LIMIT $limit
                            """
            )
            records, _, _ = await driver.execute_query(
                query,
                ids=input_ids,
                query=fuzzy_query,
                limit=limit,
                routing_='r',
                **filter_params,
            )
        else:
            return []
    else:
        index_name = (
            'node_name_and_summary'
            if not USE_HNSW
            else 'node_name_and_summary_'
            + (group_ids[0].replace('-', '') if group_ids is not None else '')
        )
        query = (
            get_nodes_query(index_name, '$query', limit=limit, provider=driver.provider)
            + yield_query
            + filter_query
            + """
            WITH n, score
            ORDER BY score DESC
            LIMIT $limit
            RETURN
            """
            + get_entity_node_return_query(driver.provider)
        )

        records, _, _ = await driver.execute_query(
            query,
            query=fuzzy_query,
            limit=limit,
            routing_='r',
            **filter_params,
        )

    nodes = [get_entity_node_from_record(record, driver.provider) for record in records]

    return nodes


async def node_similarity_search(
    driver: GraphDriver,
    search_vector: list[float],
    search_filter: SearchFilters,
    group_ids: list[str] | None = None,
    limit=RELEVANT_SCHEMA_LIMIT,
    min_score: float = DEFAULT_MIN_SCORE,
) -> list[EntityNode]:
    filter_queries, filter_params = node_search_filter_query_constructor(
        search_filter, driver.provider
    )

    if group_ids is not None:
        filter_queries.append('n.group_id IN $group_ids')
        filter_params['group_ids'] = group_ids

    filter_query = ''
    if filter_queries:
        filter_query = ' WHERE ' + (' AND '.join(filter_queries))

    search_vector_var = '$search_vector'
    if driver.provider == GraphProvider.KUZU:
        search_vector_var = f'CAST($search_vector AS FLOAT[{len(search_vector)}])'

    if driver.provider == GraphProvider.NEPTUNE:
        query = (
            RUNTIME_QUERY
            + """
            MATCH (n:Entity)
            """
            + filter_query
            + """
            RETURN DISTINCT id(n) as id, n.name_embedding as embedding
            """
        )
        resp, header, _ = await driver.execute_query(
            query,
            params=filter_params,
            search_vector=search_vector,
            limit=limit,
            min_score=min_score,
            routing_='r',
        )

        if len(resp) > 0:
            # Calculate Cosine similarity then return the edge ids
            input_ids = []
            for r in resp:
                if r['embedding']:
                    score = calculate_cosine_similarity(
                        search_vector, list(map(float, r['embedding'].split(',')))
                    )
                    if score > min_score:
                        input_ids.append({'id': r['id'], 'score': score})

            # Match the edge ides and return the values
            query = (
                """
                                    UNWIND $ids as i
                                    MATCH (n:Entity)
                                    WHERE id(n)=i.id
                                    RETURN 
                                    """
                + get_entity_node_return_query(driver.provider)
                + """
                    ORDER BY i.score DESC
                    LIMIT $limit
                """
            )
            records, header, _ = await driver.execute_query(
                query,
                ids=input_ids,
                search_vector=search_vector,
                limit=limit,
                min_score=min_score,
                routing_='r',
                **filter_params,
            )
        else:
            return []
    elif driver.provider == GraphProvider.NEO4J and USE_HNSW:
        index_name = 'group_entity_vector_' + (
            group_ids[0].replace('-', '') if group_ids is not None else ''
        )
        query = (
            f"""
                    CALL db.index.vector.queryNodes('{index_name}', {limit}, $search_vector) YIELD node AS n, score
                    """
            + filter_query
            + """
                    AND score > $min_score
                    RETURN
                    """
            + get_entity_node_return_query(driver.provider)
            + """
                    ORDER BY score DESC
                    LIMIT $limit
                    """
        )

        records, _, _ = await driver.execute_query(
            query,
            search_vector=search_vector,
            limit=limit,
            min_score=min_score,
            routing_='r',
            **filter_params,
        )

    else:
        query = (
            RUNTIME_QUERY
            + """
            MATCH (n:Entity)
            """
            + filter_query
            + """
            WITH n, """
            + get_vector_cosine_func_query('n.name_embedding', search_vector_var, driver.provider)
            + """ AS score
            WHERE score > $min_score
            RETURN
            """
            + get_entity_node_return_query(driver.provider)
            + """
            ORDER BY score DESC
            LIMIT $limit
            """
        )

        records, _, _ = await driver.execute_query(
            query,
            search_vector=search_vector,
            limit=limit,
            min_score=min_score,
            routing_='r',
            **filter_params,
        )

    nodes = [get_entity_node_from_record(record, driver.provider) for record in records]

    return nodes


async def node_bfs_search(
    driver: GraphDriver,
    bfs_origin_node_uuids: list[str] | None,
    search_filter: SearchFilters,
    bfs_max_depth: int,
    group_ids: list[str] | None = None,
    limit: int = RELEVANT_SCHEMA_LIMIT,
) -> list[EntityNode]:
    if bfs_origin_node_uuids is None or len(bfs_origin_node_uuids) == 0 or bfs_max_depth < 1:
        return []

    filter_queries, filter_params = node_search_filter_query_constructor(
        search_filter, driver.provider
    )

    if group_ids is not None:
        filter_queries.append('n.group_id IN $group_ids')
        filter_queries.append('origin.group_id IN $group_ids')
        filter_params['group_ids'] = group_ids

    filter_query = ''
    if filter_queries:
        filter_query = ' AND ' + (' AND '.join(filter_queries))

    match_queries = [
        f"""
        UNWIND $bfs_origin_node_uuids AS origin_uuid
        MATCH (origin {{uuid: origin_uuid}})-[:RELATES_TO|MENTIONS*1..{bfs_max_depth}]->(n:Entity)
        WHERE n.group_id = origin.group_id
        """
    ]

    if driver.provider == GraphProvider.NEPTUNE:
        match_queries = [
            f"""
            UNWIND $bfs_origin_node_uuids AS origin_uuid
            MATCH (origin {{uuid: origin_uuid}})-[e:RELATES_TO|MENTIONS*1..{bfs_max_depth}]->(n:Entity)
            WHERE origin:Entity OR origin.Episode
            AND n.group_id = origin.group_id
            """
        ]

    if driver.provider == GraphProvider.KUZU:
        depth = bfs_max_depth * 2
        match_queries = [
            """
            UNWIND $bfs_origin_node_uuids AS origin_uuid
            MATCH (origin:Episodic {uuid: origin_uuid})-[:MENTIONS]->(n:Entity)
            WHERE n.group_id = origin.group_id
            """,
            f"""
            UNWIND $bfs_origin_node_uuids AS origin_uuid
            MATCH (origin:Entity {{uuid: origin_uuid}})-[:RELATES_TO*2..{depth}]->(n:Entity)
            WHERE n.group_id = origin.group_id
            """,
        ]
        if bfs_max_depth > 1:
            depth = (bfs_max_depth - 1) * 2
            match_queries.append(f"""
                UNWIND $bfs_origin_node_uuids AS origin_uuid
                MATCH (origin:Episodic {{uuid: origin_uuid}})-[:MENTIONS]->(:Entity)-[:RELATES_TO*2..{depth}]->(n:Entity)
                WHERE n.group_id = origin.group_id
            """)

    records = []
    for match_query in match_queries:
        sub_records, _, _ = await driver.execute_query(
            match_query
            + filter_query
            + """
            RETURN
            """
            + get_entity_node_return_query(driver.provider)
            + """
            LIMIT $limit
            """,
            bfs_origin_node_uuids=bfs_origin_node_uuids,
            limit=limit,
            routing_='r',
            **filter_params,
        )
        records.extend(sub_records)

    nodes = [get_entity_node_from_record(record, driver.provider) for record in records]

    return nodes


async def episode_fulltext_search(
    driver: GraphDriver,
    query: str,
    _search_filter: SearchFilters,
    group_ids: list[str] | None = None,
    limit=RELEVANT_SCHEMA_LIMIT,
) -> list[EpisodicNode]:
    # BM25 search to get top episodes
    fuzzy_query = fulltext_query(query, group_ids, driver)
    if fuzzy_query == '':
        return []

    filter_params: dict[str, Any] = {}
    group_filter_query: LiteralString = ''
    if group_ids is not None:
        group_filter_query += '\nAND e.group_id IN $group_ids'
        filter_params['group_ids'] = group_ids

    if driver.provider == GraphProvider.NEPTUNE:
        res = driver.run_aoss_query('episode_content', query, limit=limit)  # pyright: ignore reportAttributeAccessIssue
        if res['hits']['total']['value'] > 0:
            # Calculate Cosine similarity then return the edge ids
            input_ids = []
            for r in res['hits']['hits']:
                input_ids.append({'id': r['_source']['uuid'], 'score': r['_score']})

            # Match the edge ides and return the values
            query = """
                UNWIND $ids as i
                MATCH (e:Episodic)
                WHERE e.uuid=i.id
            RETURN
                    e.content AS content,
                    e.created_at AS created_at,
                    e.valid_at AS valid_at,
                    e.uuid AS uuid,
                    e.name AS name,
                    e.group_id AS group_id,
                    e.source_description AS source_description,
                    e.source AS source,
                    e.entity_edges AS entity_edges
                ORDER BY i.score DESC
                LIMIT $limit
            """
            records, _, _ = await driver.execute_query(
                query,
                ids=input_ids,
                query=fuzzy_query,
                limit=limit,
                routing_='r',
                **filter_params,
            )
        else:
            return []
    else:
        index_name = (
            'episode_content'
            if not USE_HNSW
            else 'episode_content_'
            + (group_ids[0].replace('-', '') if group_ids is not None else '')
        )
        query = (
            get_nodes_query(index_name, '$query', limit=limit, provider=driver.provider)
            + """
            YIELD node AS episode, score
            MATCH (e:Episodic)
            WHERE e.uuid = episode.uuid
            """
            + group_filter_query
            + """
            RETURN
            """
            + EPISODIC_NODE_RETURN
            + """
            ORDER BY score DESC
            LIMIT $limit
            """
        )

        records, _, _ = await driver.execute_query(
            query, query=fuzzy_query, limit=limit, routing_='r', **filter_params
        )

    episodes = [get_episodic_node_from_record(record) for record in records]

    return episodes


async def community_fulltext_search(
    driver: GraphDriver,
    query: str,
    group_ids: list[str] | None = None,
    limit=RELEVANT_SCHEMA_LIMIT,
) -> list[CommunityNode]:
    # BM25 search to get top communities
    fuzzy_query = fulltext_query(query, group_ids, driver)
    if fuzzy_query == '':
        return []

    filter_params: dict[str, Any] = {}
    group_filter_query: LiteralString = ''
    if group_ids is not None:
        group_filter_query = 'WHERE c.group_id IN $group_ids'
        filter_params['group_ids'] = group_ids

    yield_query = 'YIELD node AS c, score'
    if driver.provider == GraphProvider.KUZU:
        yield_query = 'WITH node AS c, score'

    if driver.provider == GraphProvider.NEPTUNE:
        res = driver.run_aoss_query('community_name', query, limit=limit)  # pyright: ignore reportAttributeAccessIssue
        if res['hits']['total']['value'] > 0:
            # Calculate Cosine similarity then return the edge ids
            input_ids = []
            for r in res['hits']['hits']:
                input_ids.append({'id': r['_source']['uuid'], 'score': r['_score']})

            # Match the edge ides and return the values
            query = """
                UNWIND $ids as i
                MATCH (comm:Community)
                WHERE comm.uuid=i.id
                RETURN
                    comm.uuid AS uuid,
                    comm.group_id AS group_id,
                    comm.name AS name,
                    comm.created_at AS created_at,
                    comm.summary AS summary,
                    [x IN split(comm.name_embedding, ",") | toFloat(x)]AS name_embedding
                ORDER BY i.score DESC
                LIMIT $limit
            """
            records, _, _ = await driver.execute_query(
                query,
                ids=input_ids,
                query=fuzzy_query,
                limit=limit,
                routing_='r',
                **filter_params,
            )
        else:
            return []
    else:
        query = (
            get_nodes_query('community_name', '$query', limit=limit, provider=driver.provider)
            + yield_query
            + """
            WITH c, score
            """
            + group_filter_query
            + """
            RETURN
            """
            + COMMUNITY_NODE_RETURN
            + """
            ORDER BY score DESC
            LIMIT $limit
            """
        )

        records, _, _ = await driver.execute_query(
            query, query=fuzzy_query, limit=limit, routing_='r', **filter_params
        )

    communities = [get_community_node_from_record(record) for record in records]

    return communities


async def community_similarity_search(
    driver: GraphDriver,
    search_vector: list[float],
    group_ids: list[str] | None = None,
    limit=RELEVANT_SCHEMA_LIMIT,
    min_score=DEFAULT_MIN_SCORE,
) -> list[CommunityNode]:
    # vector similarity search over entity names
    query_params: dict[str, Any] = {}

    group_filter_query: LiteralString = ''
    if group_ids is not None:
        group_filter_query += ' WHERE c.group_id IN $group_ids'
        query_params['group_ids'] = group_ids

    if driver.provider == GraphProvider.NEPTUNE:
        query = (
            RUNTIME_QUERY
            + """
            MATCH (n:Community)
            """
            + group_filter_query
            + """
            RETURN DISTINCT id(n) as id, n.name_embedding as embedding
            """
        )
        resp, header, _ = await driver.execute_query(
            query,
            search_vector=search_vector,
            limit=limit,
            min_score=min_score,
            routing_='r',
            **query_params,
        )

        if len(resp) > 0:
            # Calculate Cosine similarity then return the edge ids
            input_ids = []
            for r in resp:
                if r['embedding']:
                    score = calculate_cosine_similarity(
                        search_vector, list(map(float, r['embedding'].split(',')))
                    )
                    if score > min_score:
                        input_ids.append({'id': r['id'], 'score': score})

            # Match the edge ides and return the values
            query = """
                    UNWIND $ids as i
                    MATCH (comm:Community)
                    WHERE id(comm)=i.id
                    RETURN
                        comm.uuid As uuid,
                        comm.group_id AS group_id,
                        comm.name AS name,
                        comm.created_at AS created_at,
                        comm.summary AS summary,
                        comm.name_embedding AS name_embedding
                    ORDER BY i.score DESC
                    LIMIT $limit
                """
            records, header, _ = await driver.execute_query(
                query,
                ids=input_ids,
                search_vector=search_vector,
                limit=limit,
                min_score=min_score,
                routing_='r',
                **query_params,
            )
        else:
            return []
    else:
        search_vector_var = '$search_vector'
        if driver.provider == GraphProvider.KUZU:
            search_vector_var = f'CAST($search_vector AS FLOAT[{len(search_vector)}])'

        query = (
            RUNTIME_QUERY
            + """
            MATCH (c:Community)
            """
            + group_filter_query
            + """
            WITH c,
            """
            + get_vector_cosine_func_query('c.name_embedding', search_vector_var, driver.provider)
            + """ AS score
            WHERE score > $min_score
            RETURN
            """
            + COMMUNITY_NODE_RETURN
            + """
            ORDER BY score DESC
            LIMIT $limit
            """
        )

        records, _, _ = await driver.execute_query(
            query,
            search_vector=search_vector,
            limit=limit,
            min_score=min_score,
            routing_='r',
            **query_params,
        )

    communities = [get_community_node_from_record(record) for record in records]

    return communities


async def hybrid_node_search(
    queries: list[str],
    embeddings: list[list[float]],
    driver: GraphDriver,
    search_filter: SearchFilters,
    group_ids: list[str] | None = None,
    limit: int = RELEVANT_SCHEMA_LIMIT,
) -> list[EntityNode]:
    """
    Perform a hybrid search for nodes using both text queries and embeddings.

    This method combines fulltext search and vector similarity search to find
    relevant nodes in the graph database. It uses a rrf reranker.

    Parameters
    ----------
    queries : list[str]
        A list of text queries to search for.
    embeddings : list[list[float]]
        A list of embedding vectors corresponding to the queries. If empty only fulltext search is performed.
    driver : GraphDriver
        The Neo4j driver instance for database operations.
    group_ids : list[str] | None, optional
        The list of group ids to retrieve nodes from.
    limit : int | None, optional
        The maximum number of results to return per search method. If None, a default limit will be applied.

    Returns
    -------
    list[EntityNode]
        A list of unique EntityNode objects that match the search criteria.

    Notes
    -----
    This method performs the following steps:
    1. Executes fulltext searches for each query.
    2. Executes vector similarity searches for each embedding.
    3. Combines and deduplicates the results from both search types.
    4. Logs the performance metrics of the search operation.

    The search results are deduplicated based on the node UUIDs to ensure
    uniqueness in the returned list. The 'limit' parameter is applied to each
    individual search method before deduplication. If not specified, a default
    limit (defined in the individual search functions) will be used.
    """

    start = time()
    results: list[list[EntityNode]] = list(
        await semaphore_gather(
            *[
                node_fulltext_search(driver, q, search_filter, group_ids, 2 * limit)
                for q in queries
            ],
            *[
                node_similarity_search(driver, e, search_filter, group_ids, 2 * limit)
                for e in embeddings
            ],
        )
    )

    node_uuid_map: dict[str, EntityNode] = {
        node.uuid: node for result in results for node in result
    }
    result_uuids = [[node.uuid for node in result] for result in results]

    ranked_uuids, _ = rrf(result_uuids)

    relevant_nodes: list[EntityNode] = [node_uuid_map[uuid] for uuid in ranked_uuids]

    end = time()
    logger.debug(f'Found relevant nodes: {ranked_uuids} in {(end - start) * 1000} ms')
    return relevant_nodes


async def get_relevant_nodes(
    driver: GraphDriver,
    nodes: list[EntityNode],
    search_filter: SearchFilters,
    min_score: float = DEFAULT_MIN_SCORE,
    limit: int = RELEVANT_SCHEMA_LIMIT,
) -> list[list[EntityNode]]:
    if len(nodes) == 0:
        return []

    group_id = nodes[0].group_id
    query_nodes = [
        {
            'uuid': node.uuid,
            'name': node.name,
            'name_embedding': node.name_embedding,
            'fulltext_query': fulltext_query(node.name, [node.group_id], driver),
        }
        for node in nodes
    ]

    filter_queries, filter_params = node_search_filter_query_constructor(
        search_filter, driver.provider
    )

    filter_query = ''
    if filter_queries:
        filter_query = 'WHERE ' + (' AND '.join(filter_queries))

    if driver.provider == GraphProvider.KUZU:
        embedding_size = len(nodes[0].name_embedding) if nodes[0].name_embedding is not None else 0
        if embedding_size == 0:
            return []

        # FIXME: Kuzu currently does not support using variables such as `node.fulltext_query` as an input to FTS, which means `get_relevant_nodes()` won't work with Kuzu as the graph driver.
        query = (
            RUNTIME_QUERY
            + """
            UNWIND $nodes AS node
            MATCH (n:Entity {group_id: $group_id})
            """
            + filter_query
            + """
            WITH node, n, """
            + get_vector_cosine_func_query(
                'n.name_embedding',
                f'CAST(node.name_embedding AS FLOAT[{embedding_size}])',
                driver.provider,
            )
            + """ AS score
            WHERE score > $min_score
            WITH node, collect(n)[:$limit] AS top_vector_nodes, collect(n.uuid) AS vector_node_uuids
            """
            + get_nodes_query(
                'node_name_and_summary',
                'node.fulltext_query',
                limit=limit,
                provider=driver.provider,
            )
            + """
            WITH node AS m
            WHERE m.group_id = $group_id AND NOT m.uuid IN vector_node_uuids
            WITH node, top_vector_nodes, collect(m) AS fulltext_nodes

            WITH node, list_concat(top_vector_nodes, fulltext_nodes) AS combined_nodes

            UNWIND combined_nodes AS x
            WITH node, collect(DISTINCT {
                uuid: x.uuid,
                name: x.name,
                name_embedding: x.name_embedding,
                group_id: x.group_id,
                created_at: x.created_at,
                summary: x.summary,
                labels: x.labels,
                attributes: x.attributes
            }) AS matches

            RETURN
            node.uuid AS search_node_uuid, matches
            """
        )
    else:
        query = (
            RUNTIME_QUERY
            + """
            UNWIND $nodes AS node
            MATCH (n:Entity {group_id: $group_id})
            """
            + filter_query
            + """
            WITH node, n, """
            + get_vector_cosine_func_query(
                'n.name_embedding', 'node.name_embedding', driver.provider
            )
            + """ AS score
            WHERE score > $min_score
            WITH node, collect(n)[..$limit] AS top_vector_nodes, collect(n.uuid) AS vector_node_uuids
            """
            + get_nodes_query(
                'node_name_and_summary',
                'node.fulltext_query',
                limit=limit,
                provider=driver.provider,
            )
            + """
            YIELD node AS m
            WHERE m.group_id = $group_id
            WITH node, top_vector_nodes, vector_node_uuids, collect(m) AS fulltext_nodes

            WITH node,
                top_vector_nodes,
                [m IN fulltext_nodes WHERE NOT m.uuid IN vector_node_uuids] AS filtered_fulltext_nodes

            WITH node, top_vector_nodes + filtered_fulltext_nodes AS combined_nodes

            UNWIND combined_nodes AS combined_node
            WITH node, collect(DISTINCT combined_node) AS deduped_nodes

            RETURN
            node.uuid AS search_node_uuid,
            [x IN deduped_nodes | {
                uuid: x.uuid,
                name: x.name,
                name_embedding: x.name_embedding,
                group_id: x.group_id,
                created_at: x.created_at,
                summary: x.summary,
                labels: labels(x),
                attributes: properties(x)
            }] AS matches
            """
        )

    results, _, _ = await driver.execute_query(
        query,
        nodes=query_nodes,
        group_id=group_id,
        limit=limit,
        min_score=min_score,
        routing_='r',
        **filter_params,
    )

    relevant_nodes_dict: dict[str, list[EntityNode]] = {
        result['search_node_uuid']: [
            get_entity_node_from_record(record, driver.provider) for record in result['matches']
        ]
        for result in results
    }

    relevant_nodes = [relevant_nodes_dict.get(node.uuid, []) for node in nodes]

    return relevant_nodes


async def get_relevant_edges(
    driver: GraphDriver,
    edges: list[EntityEdge],
    search_filter: SearchFilters,
    min_score: float = DEFAULT_MIN_SCORE,
    limit: int = RELEVANT_SCHEMA_LIMIT,
) -> list[list[EntityEdge]]:
    if len(edges) == 0:
        return []

    filter_queries, filter_params = edge_search_filter_query_constructor(
        search_filter, driver.provider
    )

    filter_query = ''
    if filter_queries:
        filter_query = ' WHERE ' + (' AND '.join(filter_queries))

    if driver.provider == GraphProvider.NEPTUNE:
        query = (
            RUNTIME_QUERY
            + """
            UNWIND $edges AS edge
            MATCH (n:Entity {uuid: edge.source_node_uuid})-[e:RELATES_TO {group_id: edge.group_id}]-(m:Entity {uuid: edge.target_node_uuid})
            """
            + filter_query
            + """
            WITH e, edge
            RETURN DISTINCT id(e) as id, e.fact_embedding as source_embedding, edge.uuid as search_edge_uuid,
            edge.fact_embedding as target_embedding
            """
        )
        resp, _, _ = await driver.execute_query(
            query,
            edges=[edge.model_dump() for edge in edges],
            limit=limit,
            min_score=min_score,
            routing_='r',
            **filter_params,
        )

        # Calculate Cosine similarity then return the edge ids
        input_ids = []
        for r in resp:
            score = calculate_cosine_similarity(
                list(map(float, r['source_embedding'].split(','))), r['target_embedding']
            )
            if score > min_score:
                input_ids.append({'id': r['id'], 'score': score, 'uuid': r['search_edge_uuid']})

        # Match the edge ides and return the values
        query = """
        UNWIND $ids AS edge
        MATCH ()-[e]->()
        WHERE id(e) = edge.id
        WITH edge, e
        ORDER BY edge.score DESC
        RETURN edge.uuid AS search_edge_uuid,
            collect({
                uuid: e.uuid,
                source_node_uuid: startNode(e).uuid,
                target_node_uuid: endNode(e).uuid,
                created_at: e.created_at,
                name: e.name,
                group_id: e.group_id,
                fact: e.fact,
                fact_embedding: [x IN split(e.fact_embedding, ",") | toFloat(x)],
                episodes: split(e.episodes, ","),
                expired_at: e.expired_at,
                valid_at: e.valid_at,
                invalid_at: e.invalid_at,
                attributes: properties(e)
            })[..$limit] AS matches
                """

        results, _, _ = await driver.execute_query(
            query,
            ids=input_ids,
            edges=[edge.model_dump() for edge in edges],
            limit=limit,
            min_score=min_score,
            routing_='r',
            **filter_params,
        )
    else:
        if driver.provider == GraphProvider.KUZU:
            embedding_size = (
                len(edges[0].fact_embedding) if edges[0].fact_embedding is not None else 0
            )
            if embedding_size == 0:
                return []

            query = (
                RUNTIME_QUERY
                + """
                UNWIND $edges AS edge
                MATCH (n:Entity {uuid: edge.source_node_uuid})-[:RELATES_TO]-(e:RelatesToNode_ {group_id: edge.group_id})-[:RELATES_TO]-(m:Entity {uuid: edge.target_node_uuid})
                """
                + filter_query
                + """
                WITH e, edge, n, m, """
                + get_vector_cosine_func_query(
                    'e.fact_embedding',
                    f'CAST(edge.fact_embedding AS FLOAT[{embedding_size}])',
                    driver.provider,
                )
                + """ AS score
                WHERE score > $min_score
                WITH e, edge, n, m, score
                ORDER BY score DESC
                LIMIT $limit
                RETURN
                    edge.uuid AS search_edge_uuid,
                    collect({
                        uuid: e.uuid,
                        source_node_uuid: n.uuid,
                        target_node_uuid: m.uuid,
                        created_at: e.created_at,
                        name: e.name,
                        group_id: e.group_id,
                        fact: e.fact,
                        fact_embedding: e.fact_embedding,
                        episodes: e.episodes,
                        expired_at: e.expired_at,
                        valid_at: e.valid_at,
                        invalid_at: e.invalid_at,
                        attributes: e.attributes
                    }) AS matches
                """
            )
        else:
            query = (
                RUNTIME_QUERY
                + """
                UNWIND $edges AS edge
                MATCH (n:Entity {uuid: edge.source_node_uuid})-[e:RELATES_TO {group_id: edge.group_id}]-(m:Entity {uuid: edge.target_node_uuid})
                """
                + filter_query
                + """
                WITH e, edge, """
                + get_vector_cosine_func_query(
                    'e.fact_embedding', 'edge.fact_embedding', driver.provider
                )
                + """ AS score
                WHERE score > $min_score
                WITH edge, e, score
                ORDER BY score DESC
                RETURN
                    edge.uuid AS search_edge_uuid,
                    collect({
                        uuid: e.uuid,
                        source_node_uuid: startNode(e).uuid,
                        target_node_uuid: endNode(e).uuid,
                        created_at: e.created_at,
                        name: e.name,
                        group_id: e.group_id,
                        fact: e.fact,
                        fact_embedding: e.fact_embedding,
                        episodes: e.episodes,
                        expired_at: e.expired_at,
                        valid_at: e.valid_at,
                        invalid_at: e.invalid_at,
                        attributes: properties(e)
                    })[..$limit] AS matches
                """
            )

        results, _, _ = await driver.execute_query(
            query,
            edges=[edge.model_dump() for edge in edges],
            limit=limit,
            min_score=min_score,
            routing_='r',
            **filter_params,
        )

    relevant_edges_dict: dict[str, list[EntityEdge]] = {
        result['search_edge_uuid']: [
            get_entity_edge_from_record(record, driver.provider) for record in result['matches']
        ]
        for result in results
    }

    relevant_edges = [relevant_edges_dict.get(edge.uuid, []) for edge in edges]

    return relevant_edges


async def get_edge_invalidation_candidates(
    driver: GraphDriver,
    edges: list[EntityEdge],
    search_filter: SearchFilters,
    min_score: float = DEFAULT_MIN_SCORE,
    limit: int = RELEVANT_SCHEMA_LIMIT,
) -> list[list[EntityEdge]]:
    if len(edges) == 0:
        return []

    filter_queries, filter_params = edge_search_filter_query_constructor(
        search_filter, driver.provider
    )

    filter_query = ''
    if filter_queries:
        filter_query = ' AND ' + (' AND '.join(filter_queries))

    if driver.provider == GraphProvider.NEPTUNE:
        query = (
            RUNTIME_QUERY
            + """
            UNWIND $edges AS edge
            MATCH (n:Entity)-[e:RELATES_TO {group_id: edge.group_id}]->(m:Entity)
            WHERE n.uuid IN [edge.source_node_uuid, edge.target_node_uuid] OR m.uuid IN [edge.target_node_uuid, edge.source_node_uuid]
            """
            + filter_query
            + """
            WITH e, edge
            RETURN DISTINCT id(e) as id, e.fact_embedding as source_embedding,
            edge.fact_embedding as target_embedding,
            edge.uuid as search_edge_uuid
            """
        )
        resp, _, _ = await driver.execute_query(
            query,
            edges=[edge.model_dump() for edge in edges],
            limit=limit,
            min_score=min_score,
            routing_='r',
            **filter_params,
        )

        # Calculate Cosine similarity then return the edge ids
        input_ids = []
        for r in resp:
            score = calculate_cosine_similarity(
                list(map(float, r['source_embedding'].split(','))), r['target_embedding']
            )
            if score > min_score:
                input_ids.append({'id': r['id'], 'score': score, 'uuid': r['search_edge_uuid']})

        # Match the edge ides and return the values
        query = """
        UNWIND $ids AS edge
        MATCH ()-[e]->()
        WHERE id(e) = edge.id
        WITH edge, e
        ORDER BY edge.score DESC
        RETURN edge.uuid AS search_edge_uuid,
            collect({
                uuid: e.uuid,
                source_node_uuid: startNode(e).uuid,
                target_node_uuid: endNode(e).uuid,
                created_at: e.created_at,
                name: e.name,
                group_id: e.group_id,
                fact: e.fact,
                fact_embedding: [x IN split(e.fact_embedding, ",") | toFloat(x)],
                episodes: split(e.episodes, ","),
                expired_at: e.expired_at,
                valid_at: e.valid_at,
                invalid_at: e.invalid_at,
                attributes: properties(e)
            })[..$limit] AS matches
                """
        results, _, _ = await driver.execute_query(
            query,
            ids=input_ids,
            edges=[edge.model_dump() for edge in edges],
            limit=limit,
            min_score=min_score,
            routing_='r',
            **filter_params,
        )
    else:
        if driver.provider == GraphProvider.KUZU:
            embedding_size = (
                len(edges[0].fact_embedding) if edges[0].fact_embedding is not None else 0
            )
            if embedding_size == 0:
                return []

            query = (
                RUNTIME_QUERY
                + """
                UNWIND $edges AS edge
                MATCH (n:Entity)-[:RELATES_TO]->(e:RelatesToNode_ {group_id: edge.group_id})-[:RELATES_TO]->(m:Entity)
                WHERE (n.uuid IN [edge.source_node_uuid, edge.target_node_uuid] OR m.uuid IN [edge.target_node_uuid, edge.source_node_uuid])
                """
                + filter_query
                + """
                WITH edge, e, n, m, """
                + get_vector_cosine_func_query(
                    'e.fact_embedding',
                    f'CAST(edge.fact_embedding AS FLOAT[{embedding_size}])',
                    driver.provider,
                )
                + """ AS score
                WHERE score > $min_score
                WITH edge, e, n, m, score
                ORDER BY score DESC
                LIMIT $limit
                RETURN
                    edge.uuid AS search_edge_uuid,
                    collect({
                        uuid: e.uuid,
                        source_node_uuid: n.uuid,
                        target_node_uuid: m.uuid,
                        created_at: e.created_at,
                        name: e.name,
                        group_id: e.group_id,
                        fact: e.fact,
                        fact_embedding: e.fact_embedding,
                        episodes: e.episodes,
                        expired_at: e.expired_at,
                        valid_at: e.valid_at,
                        invalid_at: e.invalid_at,
                        attributes: e.attributes
                    }) AS matches
                """
            )
        else:
            query = (
                RUNTIME_QUERY
                + """
                UNWIND $edges AS edge
                MATCH (n:Entity)-[e:RELATES_TO {group_id: edge.group_id}]->(m:Entity)
                WHERE n.uuid IN [edge.source_node_uuid, edge.target_node_uuid] OR m.uuid IN [edge.target_node_uuid, edge.source_node_uuid]
                """
                + filter_query
                + """
                WITH edge, e, """
                + get_vector_cosine_func_query(
                    'e.fact_embedding', 'edge.fact_embedding', driver.provider
                )
                + """ AS score
                WHERE score > $min_score
                WITH edge, e, score
                ORDER BY score DESC
                RETURN
                    edge.uuid AS search_edge_uuid,
                    collect({
                        uuid: e.uuid,
                        source_node_uuid: startNode(e).uuid,
                        target_node_uuid: endNode(e).uuid,
                        created_at: e.created_at,
                        name: e.name,
                        group_id: e.group_id,
                        fact: e.fact,
                        fact_embedding: e.fact_embedding,
                        episodes: e.episodes,
                        expired_at: e.expired_at,
                        valid_at: e.valid_at,
                        invalid_at: e.invalid_at,
                        attributes: properties(e)
                    })[..$limit] AS matches
                """
            )

        results, _, _ = await driver.execute_query(
            query,
            edges=[edge.model_dump() for edge in edges],
            limit=limit,
            min_score=min_score,
            routing_='r',
            **filter_params,
        )
    invalidation_edges_dict: dict[str, list[EntityEdge]] = {
        result['search_edge_uuid']: [
            get_entity_edge_from_record(record, driver.provider) for record in result['matches']
        ]
        for result in results
    }

    invalidation_edges = [invalidation_edges_dict.get(edge.uuid, []) for edge in edges]

    return invalidation_edges


# takes in a list of rankings of uuids
def rrf(
    results: list[list[str]], rank_const=1, min_score: float = 0
) -> tuple[list[str], list[float]]:
    scores: dict[str, float] = defaultdict(float)
    for result in results:
        for i, uuid in enumerate(result):
            scores[uuid] += 1 / (i + rank_const)

    scored_uuids = [term for term in scores.items()]
    scored_uuids.sort(reverse=True, key=lambda term: term[1])

    sorted_uuids = [term[0] for term in scored_uuids]

    return [uuid for uuid in sorted_uuids if scores[uuid] >= min_score], [
        scores[uuid] for uuid in sorted_uuids if scores[uuid] >= min_score
    ]


async def node_distance_reranker(
    driver: GraphDriver,
    node_uuids: list[str],
    center_node_uuid: str,
    min_score: float = 0,
) -> tuple[list[str], list[float]]:
    # filter out node_uuid center node node uuid
    filtered_uuids = list(filter(lambda node_uuid: node_uuid != center_node_uuid, node_uuids))
    scores: dict[str, float] = {center_node_uuid: 0.0}

    query = """
    UNWIND $node_uuids AS node_uuid
    MATCH (center:Entity {uuid: $center_uuid})-[:RELATES_TO]-(n:Entity {uuid: node_uuid})
    RETURN 1 AS score, node_uuid AS uuid
    """
    if driver.provider == GraphProvider.KUZU:
        query = """
        UNWIND $node_uuids AS node_uuid
        MATCH (center:Entity {uuid: $center_uuid})-[:RELATES_TO]->(e:RelatesToNode_)-[:RELATES_TO]->(n:Entity {uuid: node_uuid})
        RETURN 1 AS score, node_uuid AS uuid
        """

    # Find the shortest path to center node
    results, header, _ = await driver.execute_query(
        query,
        node_uuids=filtered_uuids,
        center_uuid=center_node_uuid,
        routing_='r',
    )
    if driver.provider == GraphProvider.FALKORDB:
        results = [dict(zip(header, row, strict=True)) for row in results]

    for result in results:
        uuid = result['uuid']
        score = result['score']
        scores[uuid] = score

    for uuid in filtered_uuids:
        if uuid not in scores:
            scores[uuid] = float('inf')

    # rerank on shortest distance
    filtered_uuids.sort(key=lambda cur_uuid: scores[cur_uuid])

    # add back in filtered center uuid if it was filtered out
    if center_node_uuid in node_uuids:
        scores[center_node_uuid] = 0.1
        filtered_uuids = [center_node_uuid] + filtered_uuids

    return [uuid for uuid in filtered_uuids if (1 / scores[uuid]) >= min_score], [
        1 / scores[uuid] for uuid in filtered_uuids if (1 / scores[uuid]) >= min_score
    ]


async def episode_mentions_reranker(
    driver: GraphDriver, node_uuids: list[list[str]], min_score: float = 0
) -> tuple[list[str], list[float]]:
    # use rrf as a preliminary ranker
    sorted_uuids, _ = rrf(node_uuids)
    scores: dict[str, float] = {}

    # Find the shortest path to center node
    results, _, _ = await driver.execute_query(
        """
        UNWIND $node_uuids AS node_uuid
        MATCH (episode:Episodic)-[r:MENTIONS]->(n:Entity {uuid: node_uuid})
        RETURN count(*) AS score, n.uuid AS uuid
        """,
        node_uuids=sorted_uuids,
        routing_='r',
    )

    for result in results:
        scores[result['uuid']] = result['score']

    for uuid in sorted_uuids:
        if uuid not in scores:
            scores[uuid] = float('inf')

    # rerank on shortest distance
    sorted_uuids.sort(key=lambda cur_uuid: scores[cur_uuid])

    return [uuid for uuid in sorted_uuids if scores[uuid] >= min_score], [
        scores[uuid] for uuid in sorted_uuids if scores[uuid] >= min_score
    ]


def maximal_marginal_relevance(
    query_vector: list[float],
    candidates: dict[str, list[float]],
    mmr_lambda: float = DEFAULT_MMR_LAMBDA,
    min_score: float = -2.0,
) -> tuple[list[str], list[float]]:
    start = time()
    query_array = np.array(query_vector)
    candidate_arrays: dict[str, NDArray] = {}
    for uuid, embedding in candidates.items():
        candidate_arrays[uuid] = normalize_l2(embedding)

    uuids: list[str] = list(candidate_arrays.keys())

    similarity_matrix = np.zeros((len(uuids), len(uuids)))

    for i, uuid_1 in enumerate(uuids):
        for j, uuid_2 in enumerate(uuids[:i]):
            u = candidate_arrays[uuid_1]
            v = candidate_arrays[uuid_2]
            similarity = np.dot(u, v)

            similarity_matrix[i, j] = similarity
            similarity_matrix[j, i] = similarity

    mmr_scores: dict[str, float] = {}
    for i, uuid in enumerate(uuids):
        max_sim = np.max(similarity_matrix[i, :])
        mmr = mmr_lambda * np.dot(query_array, candidate_arrays[uuid]) + (mmr_lambda - 1) * max_sim
        mmr_scores[uuid] = mmr

    uuids.sort(reverse=True, key=lambda c: mmr_scores[c])

    end = time()
    logger.debug(f'Completed MMR reranking in {(end - start) * 1000} ms')

    return [uuid for uuid in uuids if mmr_scores[uuid] >= min_score], [
        mmr_scores[uuid] for uuid in uuids if mmr_scores[uuid] >= min_score
    ]


async def get_embeddings_for_nodes(
    driver: GraphDriver, nodes: list[EntityNode]
) -> dict[str, list[float]]:
    if driver.provider == GraphProvider.NEPTUNE:
        query = """
        MATCH (n:Entity)
        WHERE n.uuid IN $node_uuids
        RETURN DISTINCT
            n.uuid AS uuid,
            split(n.name_embedding, ",") AS name_embedding
        """
    else:
        query = """
        MATCH (n:Entity)
        WHERE n.uuid IN $node_uuids
        RETURN DISTINCT
            n.uuid AS uuid,
            n.name_embedding AS name_embedding
        """
    results, _, _ = await driver.execute_query(
        query,
        node_uuids=[node.uuid for node in nodes],
        routing_='r',
    )

    embeddings_dict: dict[str, list[float]] = {}
    for result in results:
        uuid: str = result.get('uuid')
        embedding: list[float] = result.get('name_embedding')
        if uuid is not None and embedding is not None:
            embeddings_dict[uuid] = embedding

    return embeddings_dict


async def get_embeddings_for_communities(
    driver: GraphDriver, communities: list[CommunityNode]
) -> dict[str, list[float]]:
    if driver.provider == GraphProvider.NEPTUNE:
        query = """
        MATCH (c:Community)
        WHERE c.uuid IN $community_uuids
        RETURN DISTINCT
            c.uuid AS uuid,
            split(c.name_embedding, ",") AS name_embedding
        """
    else:
        query = """
        MATCH (c:Community)
        WHERE c.uuid IN $community_uuids
        RETURN DISTINCT
            c.uuid AS uuid,
            c.name_embedding AS name_embedding
        """
    results, _, _ = await driver.execute_query(
        query,
        community_uuids=[community.uuid for community in communities],
        routing_='r',
    )

    embeddings_dict: dict[str, list[float]] = {}
    for result in results:
        uuid: str = result.get('uuid')
        embedding: list[float] = result.get('name_embedding')
        if uuid is not None and embedding is not None:
            embeddings_dict[uuid] = embedding

    return embeddings_dict


async def get_embeddings_for_edges(
    driver: GraphDriver, edges: list[EntityEdge]
) -> dict[str, list[float]]:
    if driver.provider == GraphProvider.NEPTUNE:
        query = """
        MATCH (n:Entity)-[e:RELATES_TO]-(m:Entity)
        WHERE e.uuid IN $edge_uuids
        RETURN DISTINCT
            e.uuid AS uuid,
            split(e.fact_embedding, ",") AS fact_embedding
        """
    else:
        match_query = """
            MATCH (n:Entity)-[e:RELATES_TO]-(m:Entity)
        """
        if driver.provider == GraphProvider.KUZU:
            match_query = """
                MATCH (n:Entity)-[:RELATES_TO]-(e:RelatesToNode_)-[:RELATES_TO]-(m:Entity)
            """

        query = (
            match_query
            + """
        WHERE e.uuid IN $edge_uuids
        RETURN DISTINCT
            e.uuid AS uuid,
            e.fact_embedding AS fact_embedding
        """
        )
    results, _, _ = await driver.execute_query(
        query,
        edge_uuids=[edge.uuid for edge in edges],
        routing_='r',
    )

    embeddings_dict: dict[str, list[float]] = {}
    for result in results:
        uuid: str = result.get('uuid')
        embedding: list[float] = result.get('fact_embedding')
        if uuid is not None and embedding is not None:
            embeddings_dict[uuid] = embedding

    return embeddings_dict<|MERGE_RESOLUTION|>--- conflicted
+++ resolved
@@ -88,11 +88,7 @@
             return ''
         return query
     group_ids_filter_list = (
-<<<<<<< HEAD
-        [fulltext_syntax + f"group_id:'{lucene_sanitize(g)}'" for g in group_ids]
-=======
         [driver.fulltext_syntax + f'group_id:"{g}"' for g in group_ids]
->>>>>>> 51e880fd
         if group_ids is not None
         else []
     )
