"""
Copyright 2024, Zep Software, Inc.

Licensed under the Apache License, Version 2.0 (the "License");
you may not use this file except in compliance with the License.
You may obtain a copy of the License at

    http://www.apache.org/licenses/LICENSE-2.0

Unless required by applicable law or agreed to in writing, software
distributed under the License is distributed on an "AS IS" BASIS,
WITHOUT WARRANTIES OR CONDITIONS OF ANY KIND, either express or implied.
See the License for the specific language governing permissions and
limitations under the License.
"""

import logging
from collections import defaultdict
from time import time
from typing import Any

import numpy as np
from numpy._typing import NDArray
from typing_extensions import LiteralString

from graphiti_core.driver.driver import GraphDriver, GraphProvider
from graphiti_core.edges import EntityEdge, get_entity_edge_from_record
from graphiti_core.graph_queries import (
    get_nodes_query,
    get_relationships_query,
    get_vector_cosine_func_query,
)
from graphiti_core.helpers import (
<<<<<<< HEAD
    RUNTIME_QUERY,
=======
    lucene_sanitize,
>>>>>>> 0884cc00
    normalize_l2,
    semaphore_gather,
)
from graphiti_core.models.edges.edge_db_queries import get_entity_edge_return_query
from graphiti_core.models.nodes.node_db_queries import (
    COMMUNITY_NODE_RETURN,
    EPISODIC_NODE_RETURN,
    get_entity_node_return_query,
)
from graphiti_core.nodes import (
    CommunityNode,
    EntityNode,
    EpisodicNode,
    get_community_node_from_record,
    get_entity_node_from_record,
    get_episodic_node_from_record,
)
from graphiti_core.search.search_filters import (
    SearchFilters,
    build_aoss_edge_filters,
    build_aoss_node_filters,
    edge_search_filter_query_constructor,
    node_search_filter_query_constructor,
)

logger = logging.getLogger(__name__)

RELEVANT_SCHEMA_LIMIT = 10
DEFAULT_MIN_SCORE = 0.6
DEFAULT_MMR_LAMBDA = 0.5
MAX_SEARCH_DEPTH = 3
MAX_QUERY_LENGTH = 128


<<<<<<< HEAD
=======
def calculate_cosine_similarity(vector1: list[float], vector2: list[float]) -> float:
    """
    Calculates the cosine similarity between two vectors using NumPy.
    """
    dot_product = np.dot(vector1, vector2)
    norm_vector1 = np.linalg.norm(vector1)
    norm_vector2 = np.linalg.norm(vector2)

    if norm_vector1 == 0 or norm_vector2 == 0:
        return 0  # Handle cases where one or both vectors are zero vectors

    return dot_product / (norm_vector1 * norm_vector2)


def fulltext_query(query: str, group_ids: list[str] | None, driver: GraphDriver):
    if driver.provider == GraphProvider.KUZU:
        # Kuzu only supports simple queries.
        if len(query.split(' ')) > MAX_QUERY_LENGTH:
            return ''
        return query
    group_ids_filter_list = (
        [driver.fulltext_syntax + f'group_id:"{g}"' for g in group_ids]
        if group_ids is not None
        else []
    )
    group_ids_filter = ''
    for f in group_ids_filter_list:
        group_ids_filter += f if not group_ids_filter else f' OR {f}'

    group_ids_filter += ' AND ' if group_ids_filter else ''

    lucene_query = lucene_sanitize(query)
    # If the lucene query is too long return no query
    if len(lucene_query.split(' ')) + len(group_ids or '') >= MAX_QUERY_LENGTH:
        return ''

    full_query = group_ids_filter + '(' + lucene_query + ')'

    return full_query


>>>>>>> 0884cc00
async def get_episodes_by_mentions(
    driver: GraphDriver,
    nodes: list[EntityNode],
    edges: list[EntityEdge],
    limit: int = RELEVANT_SCHEMA_LIMIT,
) -> list[EpisodicNode]:
    episode_uuids: list[str] = []
    for edge in edges:
        episode_uuids.extend(edge.episodes)

    episodes = await EpisodicNode.get_by_uuids(driver, episode_uuids[:limit])

    return episodes


async def get_mentioned_nodes(
    driver: GraphDriver, episodes: list[EpisodicNode]
) -> list[EntityNode]:
    episode_uuids = [episode.uuid for episode in episodes]

    records, _, _ = await driver.execute_query(
        """
        MATCH (episode:Episodic)-[:MENTIONS]->(n:Entity)
        WHERE episode.uuid IN $uuids
        RETURN DISTINCT
        """
        + get_entity_node_return_query(driver.provider),
        uuids=episode_uuids,
        routing_='r',
    )

    nodes = [get_entity_node_from_record(record, driver.provider) for record in records]

    return nodes


async def get_communities_by_nodes(
    driver: GraphDriver, nodes: list[EntityNode]
) -> list[CommunityNode]:
    node_uuids = [node.uuid for node in nodes]

    records, _, _ = await driver.execute_query(
        """
        MATCH (c:Community)-[:HAS_MEMBER]->(m:Entity)
        WHERE m.uuid IN $uuids
        RETURN DISTINCT
        """
        + COMMUNITY_NODE_RETURN,
        uuids=node_uuids,
        routing_='r',
    )

    communities = [get_community_node_from_record(record) for record in records]

    return communities


async def edge_fulltext_search(
    driver: GraphDriver,
    query: str,
    search_filter: SearchFilters,
    group_ids: list[str] | None = None,
    limit=RELEVANT_SCHEMA_LIMIT,
) -> list[EntityEdge]:
    # fulltext search over facts
<<<<<<< HEAD
    fuzzy_query = driver.build_fulltext_query(query, group_ids, MAX_QUERY_LENGTH)
=======
    fuzzy_query = fulltext_query(query, group_ids, driver)

>>>>>>> 0884cc00
    if fuzzy_query == '':
        return []

    match_query = """
    YIELD relationship AS rel, score
    MATCH (n:Entity)-[e:RELATES_TO {uuid: rel.uuid}]->(m:Entity)
    """
    if driver.provider == GraphProvider.KUZU:
        match_query = """
        YIELD node, score
        MATCH (n:Entity)-[:RELATES_TO]->(e:RelatesToNode_ {uuid: node.uuid})-[:RELATES_TO]->(m:Entity)
        """

    filter_queries, filter_params = edge_search_filter_query_constructor(
        search_filter, driver.provider
    )

    if group_ids is not None:
        filter_queries.append('e.group_id IN $group_ids')
        filter_params['group_ids'] = group_ids

    filter_query = ''
    if filter_queries:
        filter_query = ' WHERE ' + (' AND '.join(filter_queries))

    if driver.provider == GraphProvider.NEPTUNE:
        res = driver.run_aoss_query('edge_name_and_fact', query)  # pyright: ignore reportAttributeAccessIssue
        if res['hits']['total']['value'] > 0:
            input_ids = []
            for r in res['hits']['hits']:
                input_ids.append({'id': r['_source']['uuid'], 'score': r['_score']})

            # Match the edge ids and return the values
            query = (
                """
                                                                                            UNWIND $ids as id
                                                                                            MATCH (n:Entity)-[e:RELATES_TO]->(m:Entity)
                                                                                            WHERE e.group_id IN $group_ids 
                                                                                            AND id(e)=id 
                                                                                            """
                + filter_query
                + """
                AND id(e)=id
                WITH e, id.score as score, startNode(e) AS n, endNode(e) AS m
                RETURN
                    e.uuid AS uuid,
                    e.group_id AS group_id,
                    n.uuid AS source_node_uuid,
                    m.uuid AS target_node_uuid,
                    e.created_at AS created_at,
                    e.name AS name,
                    e.fact AS fact,
                    split(e.episodes, ",") AS episodes,
                    e.expired_at AS expired_at,
                    e.valid_at AS valid_at,
                    e.invalid_at AS invalid_at,
                    properties(e) AS attributes
                ORDER BY score DESC LIMIT $limit
                            """
            )

            records, _, _ = await driver.execute_query(
                query,
                query=fuzzy_query,
                ids=input_ids,
                limit=limit,
                routing_='r',
                **filter_params,
            )
        else:
            return []
    elif driver.aoss_client:
        route = group_ids[0] if group_ids else None
        filters = build_aoss_edge_filters(group_ids or [], search_filter)
        res = driver.aoss_client.search(
            index='entity_edges',
            routing=route,
            _source=['uuid'],
            query={
                'bool': {
                    'filter': filters,
                    'must': [{'match': {'fact': {'query': query, 'operator': 'or'}}}],
                }
            },
        )
        if res['hits']['total']['value'] > 0:
            input_uuids = {}
            for r in res['hits']['hits']:
                input_uuids[r['_source']['uuid']] = r['_score']

            # Get edges
            entity_edges = await EntityEdge.get_by_uuids(driver, list(input_uuids.keys()))
            entity_edges.sort(key=lambda e: input_uuids.get(e.uuid, 0), reverse=True)
            return entity_edges
        else:
            return []
    else:
        query = (
            get_relationships_query('edge_name_and_fact', limit=limit, provider=driver.provider)
            + match_query
            + filter_query
            + """
            WITH e, score, n, m
            RETURN
            """
            + get_entity_edge_return_query(driver.provider)
            + """
            ORDER BY score DESC
            LIMIT $limit
            """
        )

        records, _, _ = await driver.execute_query(
            query,
            query=fuzzy_query,
            limit=limit,
            routing_='r',
            **filter_params,
        )

    edges = [get_entity_edge_from_record(record, driver.provider) for record in records]

    return edges


async def edge_similarity_search(
    driver: GraphDriver,
    search_vector: list[float],
    source_node_uuid: str | None,
    target_node_uuid: str | None,
    search_filter: SearchFilters,
    group_ids: list[str] | None = None,
    limit: int = RELEVANT_SCHEMA_LIMIT,
    min_score: float = DEFAULT_MIN_SCORE,
) -> list[EntityEdge]:
    match_query = """
        MATCH (n:Entity)-[e:RELATES_TO]->(m:Entity)
    """
    if driver.provider == GraphProvider.KUZU:
        match_query = """
            MATCH (n:Entity)-[:RELATES_TO]->(e:RelatesToNode_)-[:RELATES_TO]->(m:Entity)
        """

    filter_queries, filter_params = edge_search_filter_query_constructor(
        search_filter, driver.provider
    )

    if group_ids is not None:
        filter_queries.append('e.group_id IN $group_ids')
        filter_params['group_ids'] = group_ids

        if source_node_uuid is not None:
            filter_params['source_uuid'] = source_node_uuid
            filter_queries.append('n.uuid = $source_uuid')

        if target_node_uuid is not None:
            filter_params['target_uuid'] = target_node_uuid
            filter_queries.append('m.uuid = $target_uuid')

    filter_query = ''
    if filter_queries:
        filter_query = ' WHERE ' + (' AND '.join(filter_queries))

    search_vector_var = '$search_vector'
    if driver.provider == GraphProvider.KUZU:
        search_vector_var = f'CAST($search_vector AS FLOAT[{len(search_vector)}])'

    if driver.provider == GraphProvider.NEPTUNE:
        query = (
            """
                                                                    MATCH (n:Entity)-[e:RELATES_TO]->(m:Entity)
                                                                    """
            + filter_query
            + """
            RETURN DISTINCT id(e) as id, e.fact_embedding as embedding
            """
        )
        resp, header, _ = await driver.execute_query(
            query,
            search_vector=search_vector,
            limit=limit,
            min_score=min_score,
            routing_='r',
            **filter_params,
        )

        if len(resp) > 0:
            # Calculate Cosine similarity then return the edge ids
            input_ids = []
            for r in resp:
                if r['embedding']:
                    score = calculate_cosine_similarity(
                        search_vector, list(map(float, r['embedding'].split(',')))
                    )
                    if score > min_score:
                        input_ids.append({'id': r['id'], 'score': score})

            # Match the edge ides and return the values
            query = """
                UNWIND $ids as i
                MATCH ()-[r]->()
                WHERE id(r) = i.id
                RETURN
                    r.uuid AS uuid,
                    r.group_id AS group_id,
                    startNode(r).uuid AS source_node_uuid,
                    endNode(r).uuid AS target_node_uuid,
                    r.created_at AS created_at,
                    r.name AS name,
                    r.fact AS fact,
                    split(r.episodes, ",") AS episodes,
                    r.expired_at AS expired_at,
                    r.valid_at AS valid_at,
                    r.invalid_at AS invalid_at,
                    properties(r) AS attributes
                ORDER BY i.score DESC
                LIMIT $limit
                    """
            records, _, _ = await driver.execute_query(
                query,
                ids=input_ids,
                search_vector=search_vector,
                limit=limit,
                min_score=min_score,
                routing_='r',
                **filter_params,
            )
        else:
            return []
    elif driver.aoss_client:
        route = group_ids[0] if group_ids else None
        filters = build_aoss_edge_filters(group_ids or [], search_filter)
        res = driver.aoss_client.search(
            index='entity_edges',
            routing=route,
            _source=['uuid'],
            knn={
                'field': 'fact_embedding',
                'query_vector': search_vector,
                'k': limit,
                'num_candidates': 1000,
            },
            query={'bool': {'filter': filters}},
        )

        if res['hits']['total']['value'] > 0:
            input_uuids = {}
            for r in res['hits']['hits']:
                input_uuids[r['_source']['uuid']] = r['_score']

            # Get edges
            entity_edges = await EntityEdge.get_by_uuids(driver, list(input_uuids.keys()))
            entity_edges.sort(key=lambda e: input_uuids.get(e.uuid, 0), reverse=True)
            return entity_edges

    else:
        query = (
            match_query
            + filter_query
            + """
            WITH DISTINCT e, n, m, """
            + get_vector_cosine_func_query('e.fact_embedding', search_vector_var, driver.provider)
            + """ AS score
            WHERE score > $min_score
            RETURN
            """
            + get_entity_edge_return_query(driver.provider)
            + """
            ORDER BY score DESC
            LIMIT $limit
            """
        )

        records, _, _ = await driver.execute_query(
            query,
            search_vector=search_vector,
            limit=limit,
            min_score=min_score,
            routing_='r',
            **filter_params,
        )

    edges = [get_entity_edge_from_record(record, driver.provider) for record in records]

    return edges


async def edge_bfs_search(
    driver: GraphDriver,
    bfs_origin_node_uuids: list[str] | None,
    bfs_max_depth: int,
    search_filter: SearchFilters,
    group_ids: list[str] | None = None,
    limit: int = RELEVANT_SCHEMA_LIMIT,
) -> list[EntityEdge]:
    # vector similarity search over embedded facts
    if bfs_origin_node_uuids is None or len(bfs_origin_node_uuids) == 0:
        return []

<<<<<<< HEAD
    filter_query, filter_params = edge_search_filter_query_constructor(search_filter)

    query = (
        f"""
            UNWIND $bfs_origin_node_uuids AS origin_uuid
            OPTIONAL MATCH (en:Entity {{uuid: origin_uuid}})
            OPTIONAL MATCH (ep:Episodic {{uuid: origin_uuid}})
            WITH coalesce(en, ep) AS origin
            MATCH path = (origin)-[:RELATES_TO|MENTIONS*1..{bfs_max_depth}]->(:Entity)
            UNWIND relationships(path) AS rel
            MATCH (n:Entity)-[e:RELATES_TO]-(m:Entity)
            WHERE e.uuid = rel.uuid
            AND e.group_id IN $group_ids
        """
        + filter_query
        + """
        RETURN DISTINCT
        """
        + ENTITY_EDGE_RETURN
        + """
        LIMIT $limit
        """
=======
    filter_queries, filter_params = edge_search_filter_query_constructor(
        search_filter, driver.provider
>>>>>>> 0884cc00
    )

    if group_ids is not None:
        filter_queries.append('e.group_id IN $group_ids')
        filter_params['group_ids'] = group_ids

    filter_query = ''
    if filter_queries:
        filter_query = ' WHERE ' + (' AND '.join(filter_queries))

    if driver.provider == GraphProvider.KUZU:
        # Kuzu stores entity edges twice with an intermediate node, so we need to match them
        # separately for the correct BFS depth.
        depth = bfs_max_depth * 2 - 1
        match_queries = [
            f"""
            UNWIND $bfs_origin_node_uuids AS origin_uuid
            MATCH path = (origin:Entity {{uuid: origin_uuid}})-[:RELATES_TO*1..{depth}]->(:RelatesToNode_)
            UNWIND nodes(path) AS relNode
            MATCH (n:Entity)-[:RELATES_TO]->(e:RelatesToNode_ {{uuid: relNode.uuid}})-[:RELATES_TO]->(m:Entity)
            """,
        ]
        if bfs_max_depth > 1:
            depth = (bfs_max_depth - 1) * 2 - 1
            match_queries.append(f"""
                UNWIND $bfs_origin_node_uuids AS origin_uuid
                MATCH path = (origin:Episodic {{uuid: origin_uuid}})-[:MENTIONS]->(:Entity)-[:RELATES_TO*1..{depth}]->(:RelatesToNode_)
                UNWIND nodes(path) AS relNode
                MATCH (n:Entity)-[:RELATES_TO]->(e:RelatesToNode_ {{uuid: relNode.uuid}})-[:RELATES_TO]->(m:Entity)
            """)

        records = []
        for match_query in match_queries:
            sub_records, _, _ = await driver.execute_query(
                match_query
                + filter_query
                + """
                RETURN DISTINCT
                """
                + get_entity_edge_return_query(driver.provider)
                + """
                LIMIT $limit
                """,
                bfs_origin_node_uuids=bfs_origin_node_uuids,
                limit=limit,
                routing_='r',
                **filter_params,
            )
            records.extend(sub_records)
    else:
        if driver.provider == GraphProvider.NEPTUNE:
            query = (
                f"""
                UNWIND $bfs_origin_node_uuids AS origin_uuid
                MATCH path = (origin {{uuid: origin_uuid}})-[:RELATES_TO|MENTIONS *1..{bfs_max_depth}]->(n:Entity)
                WHERE origin:Entity OR origin:Episodic
                UNWIND relationships(path) AS rel
                MATCH (n:Entity)-[e:RELATES_TO {{uuid: rel.uuid}}]-(m:Entity)
                """
                + filter_query
                + """
                RETURN DISTINCT
                    e.uuid AS uuid,
                    e.group_id AS group_id,
                    startNode(e).uuid AS source_node_uuid,
                    endNode(e).uuid AS target_node_uuid,
                    e.created_at AS created_at,
                    e.name AS name,
                    e.fact AS fact,
                    split(e.episodes, ',') AS episodes,
                    e.expired_at AS expired_at,
                    e.valid_at AS valid_at,
                    e.invalid_at AS invalid_at,
                    properties(e) AS attributes
                LIMIT $limit
                """
            )
        else:
            query = (
                f"""
                UNWIND $bfs_origin_node_uuids AS origin_uuid
                MATCH path = (origin {{uuid: origin_uuid}})-[:RELATES_TO|MENTIONS*1..{bfs_max_depth}]->(:Entity)
                UNWIND relationships(path) AS rel
                MATCH (n:Entity)-[e:RELATES_TO {{uuid: rel.uuid}}]-(m:Entity)
                """
                + filter_query
                + """
                RETURN DISTINCT
                """
                + get_entity_edge_return_query(driver.provider)
                + """
                LIMIT $limit
                """
            )

        records, _, _ = await driver.execute_query(
            query,
            bfs_origin_node_uuids=bfs_origin_node_uuids,
            depth=bfs_max_depth,
            limit=limit,
            routing_='r',
            **filter_params,
        )

    edges = [get_entity_edge_from_record(record, driver.provider) for record in records]

    return edges


async def node_fulltext_search(
    driver: GraphDriver,
    query: str,
    search_filter: SearchFilters,
    group_ids: list[str] | None = None,
    limit=RELEVANT_SCHEMA_LIMIT,
) -> list[EntityNode]:
    # BM25 search to get top nodes
<<<<<<< HEAD
    fuzzy_query = driver.build_fulltext_query(query, group_ids, MAX_QUERY_LENGTH)
=======
    fuzzy_query = fulltext_query(query, group_ids, driver)
>>>>>>> 0884cc00
    if fuzzy_query == '':
        return []

    filter_queries, filter_params = node_search_filter_query_constructor(
        search_filter, driver.provider
    )

    if group_ids is not None:
        filter_queries.append('n.group_id IN $group_ids')
        filter_params['group_ids'] = group_ids

    filter_query = ''
    if filter_queries:
        filter_query = ' WHERE ' + (' AND '.join(filter_queries))

    yield_query = 'YIELD node AS n, score'
    if driver.provider == GraphProvider.KUZU:
        yield_query = 'WITH node AS n, score'

    if driver.provider == GraphProvider.NEPTUNE:
        res = driver.run_aoss_query('node_name_and_summary', query, limit=limit)  # pyright: ignore reportAttributeAccessIssue
        if res['hits']['total']['value'] > 0:
            input_ids = []
            for r in res['hits']['hits']:
                input_ids.append({'id': r['_source']['uuid'], 'score': r['_score']})

            # Match the edge ides and return the values
            query = (
                """
                                                                                            UNWIND $ids as i
                                                                                            MATCH (n:Entity)
                                                                                            WHERE n.uuid=i.id
                                                                                            RETURN
                                                                            """
                + get_entity_node_return_query(driver.provider)
                + """
                ORDER BY i.score DESC
                LIMIT $limit
                            """
            )
            records, _, _ = await driver.execute_query(
                query,
                ids=input_ids,
                query=fuzzy_query,
                limit=limit,
                routing_='r',
                **filter_params,
            )
        else:
            return []
    elif driver.aoss_client:
        route = group_ids[0] if group_ids else None
        filters = build_aoss_node_filters(group_ids or [], search_filter)
        res = driver.aoss_client.search(
            'entities',
            routing=route,
            _source=['uuid'],
            query={
                'bool': {
                    'filter': filters,
                    'must': [
                        {
                            'multi_match': {
                                'query': query,
                                'field': ['name', 'summary'],
                                'operator': 'or',
                            }
                        }
                    ],
                }
            },
            limit=limit,
        )

        if res['hits']['total']['value'] > 0:
            input_uuids = {}
            for r in res['hits']['hits']:
                input_uuids[r['_source']['uuid']] = r['_score']

            # Get nodes
            entities = await EntityNode.get_by_uuids(driver, list(input_uuids.keys()))
            entities.sort(key=lambda e: input_uuids.get(e.uuid, 0), reverse=True)
            return entities
        else:
            return []
    else:
        query = (
            get_nodes_query(
                'node_name_and_summary', '$query', limit=limit, provider=driver.provider
            )
            + yield_query
            + filter_query
            + """
            WITH n, score
            ORDER BY score DESC
            LIMIT $limit
            RETURN
            """
            + get_entity_node_return_query(driver.provider)
        )

        records, _, _ = await driver.execute_query(
            query,
            query=fuzzy_query,
            limit=limit,
            routing_='r',
            **filter_params,
        )

    nodes = [get_entity_node_from_record(record, driver.provider) for record in records]

    return nodes


async def node_similarity_search(
    driver: GraphDriver,
    search_vector: list[float],
    search_filter: SearchFilters,
    group_ids: list[str] | None = None,
    limit=RELEVANT_SCHEMA_LIMIT,
    min_score: float = DEFAULT_MIN_SCORE,
) -> list[EntityNode]:
    filter_queries, filter_params = node_search_filter_query_constructor(
        search_filter, driver.provider
    )

    if group_ids is not None:
        filter_queries.append('n.group_id IN $group_ids')
        filter_params['group_ids'] = group_ids

    filter_query = ''
    if filter_queries:
        filter_query = ' WHERE ' + (' AND '.join(filter_queries))

    search_vector_var = '$search_vector'
    if driver.provider == GraphProvider.KUZU:
        search_vector_var = f'CAST($search_vector AS FLOAT[{len(search_vector)}])'

    if driver.provider == GraphProvider.NEPTUNE:
        query = (
            """
                                                                    MATCH (n:Entity)
                                                                    """
            + filter_query
            + """
            RETURN DISTINCT id(n) as id, n.name_embedding as embedding
            """
        )
        resp, header, _ = await driver.execute_query(
            query,
            params=filter_params,
            search_vector=search_vector,
            limit=limit,
            min_score=min_score,
            routing_='r',
        )

        if len(resp) > 0:
            # Calculate Cosine similarity then return the edge ids
            input_ids = []
            for r in resp:
                if r['embedding']:
                    score = calculate_cosine_similarity(
                        search_vector, list(map(float, r['embedding'].split(',')))
                    )
                    if score > min_score:
                        input_ids.append({'id': r['id'], 'score': score})

            # Match the edge ides and return the values
            query = (
                """
                                                                                                UNWIND $ids as i
                                                                                                MATCH (n:Entity)
                                                                                                WHERE id(n)=i.id
                                                                                                RETURN 
                                                                                                """
                + get_entity_node_return_query(driver.provider)
                + """
                    ORDER BY i.score DESC
                    LIMIT $limit
                """
            )
            records, header, _ = await driver.execute_query(
                query,
                ids=input_ids,
                search_vector=search_vector,
                limit=limit,
                min_score=min_score,
                routing_='r',
                **filter_params,
            )
        else:
            return []
    elif driver.aoss_client:
        route = group_ids[0] if group_ids else None
        filters = build_aoss_node_filters(group_ids or [], search_filter)
        res = driver.aoss_client.search(
            index='entities',
            routing=route,
            _source=['uuid'],
            knn={
                'field': 'fact_embedding',
                'query_vector': search_vector,
                'k': limit,
                'num_candidates': 1000,
            },
            query={'bool': {'filter': filters}},
        )

        if res['hits']['total']['value'] > 0:
            input_uuids = {}
            for r in res['hits']['hits']:
                input_uuids[r['_source']['uuid']] = r['_score']

            # Get edges
            entity_nodes = await EntityNode.get_by_uuids(driver, list(input_uuids.keys()))
            entity_nodes.sort(key=lambda e: input_uuids.get(e.uuid, 0), reverse=True)
            return entity_nodes
    else:
        query = (
            """
                                                                    MATCH (n:Entity)
                                                                    """
            + filter_query
            + """
            WITH n, """
            + get_vector_cosine_func_query('n.name_embedding', search_vector_var, driver.provider)
            + """ AS score
            WHERE score > $min_score
            RETURN
            """
            + get_entity_node_return_query(driver.provider)
            + """
            ORDER BY score DESC
            LIMIT $limit
            """
        )

        records, _, _ = await driver.execute_query(
            query,
            search_vector=search_vector,
            limit=limit,
            min_score=min_score,
            routing_='r',
            **filter_params,
        )

    nodes = [get_entity_node_from_record(record, driver.provider) for record in records]

    return nodes


async def node_bfs_search(
    driver: GraphDriver,
    bfs_origin_node_uuids: list[str] | None,
    search_filter: SearchFilters,
    bfs_max_depth: int,
    group_ids: list[str] | None = None,
    limit: int = RELEVANT_SCHEMA_LIMIT,
) -> list[EntityNode]:
    if bfs_origin_node_uuids is None or len(bfs_origin_node_uuids) == 0 or bfs_max_depth < 1:
        return []

    filter_queries, filter_params = node_search_filter_query_constructor(
        search_filter, driver.provider
    )

    if group_ids is not None:
        filter_queries.append('n.group_id IN $group_ids')
        filter_queries.append('origin.group_id IN $group_ids')
        filter_params['group_ids'] = group_ids

    filter_query = ''
    if filter_queries:
        filter_query = ' AND ' + (' AND '.join(filter_queries))

    match_queries = [
        f"""
        UNWIND $bfs_origin_node_uuids AS origin_uuid
        MATCH (origin {{uuid: origin_uuid}})-[:RELATES_TO|MENTIONS*1..{bfs_max_depth}]->(n:Entity)
        WHERE n.group_id = origin.group_id
        """
    ]

    if driver.provider == GraphProvider.NEPTUNE:
        match_queries = [
            f"""
            UNWIND $bfs_origin_node_uuids AS origin_uuid
<<<<<<< HEAD
            OPTIONAL MATCH (en:Entity {{uuid: origin_uuid}})
            OPTIONAL MATCH (ep:Episodic {{uuid: origin_uuid}})
            WITH coalesce(en, ep) AS origin
            MATCH (origin)-[:RELATES_TO|MENTIONS*1..{bfs_max_depth}]->(n:Entity)
=======
            MATCH (origin {{uuid: origin_uuid}})-[e:RELATES_TO|MENTIONS*1..{bfs_max_depth}]->(n:Entity)
            WHERE origin:Entity OR origin.Episode
            AND n.group_id = origin.group_id
            """
        ]

    if driver.provider == GraphProvider.KUZU:
        depth = bfs_max_depth * 2
        match_queries = [
            """
            UNWIND $bfs_origin_node_uuids AS origin_uuid
            MATCH (origin:Episodic {uuid: origin_uuid})-[:MENTIONS]->(n:Entity)
>>>>>>> 0884cc00
            WHERE n.group_id = origin.group_id
            """,
            f"""
            UNWIND $bfs_origin_node_uuids AS origin_uuid
            MATCH (origin:Entity {{uuid: origin_uuid}})-[:RELATES_TO*2..{depth}]->(n:Entity)
            WHERE n.group_id = origin.group_id
            """,
        ]
        if bfs_max_depth > 1:
            depth = (bfs_max_depth - 1) * 2
            match_queries.append(f"""
                UNWIND $bfs_origin_node_uuids AS origin_uuid
                MATCH (origin:Episodic {{uuid: origin_uuid}})-[:MENTIONS]->(:Entity)-[:RELATES_TO*2..{depth}]->(n:Entity)
                WHERE n.group_id = origin.group_id
            """)

    records = []
    for match_query in match_queries:
        sub_records, _, _ = await driver.execute_query(
            match_query
            + filter_query
            + """
            RETURN
            """
            + get_entity_node_return_query(driver.provider)
            + """
            LIMIT $limit
            """,
            bfs_origin_node_uuids=bfs_origin_node_uuids,
            limit=limit,
            routing_='r',
            **filter_params,
        )
        records.extend(sub_records)

    nodes = [get_entity_node_from_record(record, driver.provider) for record in records]

    return nodes


async def episode_fulltext_search(
    driver: GraphDriver,
    query: str,
    _search_filter: SearchFilters,
    group_ids: list[str] | None = None,
    limit=RELEVANT_SCHEMA_LIMIT,
) -> list[EpisodicNode]:
    # BM25 search to get top episodes
<<<<<<< HEAD
    fuzzy_query = driver.build_fulltext_query(query, group_ids, MAX_QUERY_LENGTH)
=======
    fuzzy_query = fulltext_query(query, group_ids, driver)
>>>>>>> 0884cc00
    if fuzzy_query == '':
        return []

    filter_params: dict[str, Any] = {}
    group_filter_query: LiteralString = ''
    if group_ids is not None:
        group_filter_query += '\nAND e.group_id IN $group_ids'
        filter_params['group_ids'] = group_ids

    if driver.provider == GraphProvider.NEPTUNE:
        res = driver.run_aoss_query('episode_content', query, limit=limit)  # pyright: ignore reportAttributeAccessIssue
        if res['hits']['total']['value'] > 0:
            input_ids = []
            for r in res['hits']['hits']:
                input_ids.append({'id': r['_source']['uuid'], 'score': r['_score']})

            # Match the edge ides and return the values
            query = """
                UNWIND $ids as i
                MATCH (e:Episodic)
                WHERE e.uuid=i.uuid
            RETURN
                    e.content AS content,
                    e.created_at AS created_at,
                    e.valid_at AS valid_at,
                    e.uuid AS uuid,
                    e.name AS name,
                    e.group_id AS group_id,
                    e.source_description AS source_description,
                    e.source AS source,
                    e.entity_edges AS entity_edges
                ORDER BY i.score DESC
                LIMIT $limit
            """
            records, _, _ = await driver.execute_query(
                query,
                ids=input_ids,
                query=fuzzy_query,
                limit=limit,
                routing_='r',
                **filter_params,
            )
        else:
            return []
    elif driver.aoss_client:
        route = group_ids[0] if group_ids else None
        res = driver.aoss_client.search(
            'episodes',
            routing=route,
            _source=['uuid'],
            query={
                'bool': {
                    'filter': {'terms': group_ids},
                    'must': [
                        {
                            'multi_match': {
                                'query': query,
                                'field': ['name', 'content'],
                                'operator': 'or',
                            }
                        }
                    ],
                }
            },
            limit=limit,
        )

        if res['hits']['total']['value'] > 0:
            input_uuids = {}
            for r in res['hits']['hits']:
                input_uuids[r['_source']['uuid']] = r['_score']

            # Get nodes
            episodes = await EpisodicNode.get_by_uuids(driver, list(input_uuids.keys()))
            episodes.sort(key=lambda e: input_uuids.get(e.uuid, 0), reverse=True)
            return episodes
        else:
            return []
    else:
        query = (
            get_nodes_query('episode_content', '$query', limit=limit, provider=driver.provider)
            + """
            YIELD node AS episode, score
            MATCH (e:Episodic)
            WHERE e.uuid = episode.uuid
            """
            + group_filter_query
            + """
            RETURN
            """
            + EPISODIC_NODE_RETURN
            + """
            ORDER BY score DESC
            LIMIT $limit
            """
        )

        records, _, _ = await driver.execute_query(
            query, query=fuzzy_query, limit=limit, routing_='r', **filter_params
        )

    episodes = [get_episodic_node_from_record(record) for record in records]

    return episodes


async def community_fulltext_search(
    driver: GraphDriver,
    query: str,
    group_ids: list[str] | None = None,
    limit=RELEVANT_SCHEMA_LIMIT,
) -> list[CommunityNode]:
    # BM25 search to get top communities
<<<<<<< HEAD
    fuzzy_query = driver.build_fulltext_query(query, group_ids, MAX_QUERY_LENGTH)
=======
    fuzzy_query = fulltext_query(query, group_ids, driver)
>>>>>>> 0884cc00
    if fuzzy_query == '':
        return []

    filter_params: dict[str, Any] = {}
    group_filter_query: LiteralString = ''
    if group_ids is not None:
        group_filter_query = 'WHERE c.group_id IN $group_ids'
        filter_params['group_ids'] = group_ids

    yield_query = 'YIELD node AS c, score'
    if driver.provider == GraphProvider.KUZU:
        yield_query = 'WITH node AS c, score'

    if driver.provider == GraphProvider.NEPTUNE:
        res = driver.run_aoss_query('community_name', query, limit=limit)  # pyright: ignore reportAttributeAccessIssue
        if res['hits']['total']['value'] > 0:
            # Calculate Cosine similarity then return the edge ids
            input_ids = []
            for r in res['hits']['hits']:
                input_ids.append({'id': r['_source']['uuid'], 'score': r['_score']})

            # Match the edge ides and return the values
            query = """
                UNWIND $ids as i
                MATCH (comm:Community)
                WHERE comm.uuid=i.id
                RETURN
                    comm.uuid AS uuid,
                    comm.group_id AS group_id,
                    comm.name AS name,
                    comm.created_at AS created_at,
                    comm.summary AS summary,
                    [x IN split(comm.name_embedding, ",") | toFloat(x)]AS name_embedding
                ORDER BY i.score DESC
                LIMIT $limit
            """
            records, _, _ = await driver.execute_query(
                query,
                ids=input_ids,
                query=fuzzy_query,
                limit=limit,
                routing_='r',
                **filter_params,
            )
        else:
            return []
    else:
        query = (
            get_nodes_query('community_name', '$query', limit=limit, provider=driver.provider)
            + yield_query
            + """
            WITH c, score
            """
            + group_filter_query
            + """
            RETURN
            """
            + COMMUNITY_NODE_RETURN
            + """
            ORDER BY score DESC
            LIMIT $limit
            """
        )

        records, _, _ = await driver.execute_query(
            query, query=fuzzy_query, limit=limit, routing_='r', **filter_params
        )

    communities = [get_community_node_from_record(record) for record in records]

    return communities


async def community_similarity_search(
    driver: GraphDriver,
    search_vector: list[float],
    group_ids: list[str] | None = None,
    limit=RELEVANT_SCHEMA_LIMIT,
    min_score=DEFAULT_MIN_SCORE,
) -> list[CommunityNode]:
    # vector similarity search over entity names
    query_params: dict[str, Any] = {}

    group_filter_query: LiteralString = ''
    if group_ids is not None:
        group_filter_query += ' WHERE c.group_id IN $group_ids'
        query_params['group_ids'] = group_ids

    if driver.provider == GraphProvider.NEPTUNE:
        query = (
            """
                                                                    MATCH (n:Community)
                                                                    """
            + group_filter_query
            + """
            RETURN DISTINCT id(n) as id, n.name_embedding as embedding
            """
        )
        resp, header, _ = await driver.execute_query(
            query,
            search_vector=search_vector,
            limit=limit,
            min_score=min_score,
            routing_='r',
            **query_params,
        )

        if len(resp) > 0:
            # Calculate Cosine similarity then return the edge ids
            input_ids = []
            for r in resp:
                if r['embedding']:
                    score = calculate_cosine_similarity(
                        search_vector, list(map(float, r['embedding'].split(',')))
                    )
                    if score > min_score:
                        input_ids.append({'id': r['id'], 'score': score})

            # Match the edge ides and return the values
            query = """
                    UNWIND $ids as i
                    MATCH (comm:Community)
                    WHERE id(comm)=i.id
                    RETURN
                        comm.uuid As uuid,
                        comm.group_id AS group_id,
                        comm.name AS name,
                        comm.created_at AS created_at,
                        comm.summary AS summary,
                        comm.name_embedding AS name_embedding
                    ORDER BY i.score DESC
                    LIMIT $limit
                """
            records, header, _ = await driver.execute_query(
                query,
                ids=input_ids,
                search_vector=search_vector,
                limit=limit,
                min_score=min_score,
                routing_='r',
                **query_params,
            )
        else:
            return []
    else:
        search_vector_var = '$search_vector'
        if driver.provider == GraphProvider.KUZU:
            search_vector_var = f'CAST($search_vector AS FLOAT[{len(search_vector)}])'

        query = (
            """
                                                                    MATCH (c:Community)
                                                                    """
            + group_filter_query
            + """
            WITH c,
            """
            + get_vector_cosine_func_query('c.name_embedding', search_vector_var, driver.provider)
            + """ AS score
            WHERE score > $min_score
            RETURN
            """
            + COMMUNITY_NODE_RETURN
            + """
            ORDER BY score DESC
            LIMIT $limit
            """
        )

        records, _, _ = await driver.execute_query(
            query,
            search_vector=search_vector,
            limit=limit,
            min_score=min_score,
            routing_='r',
            **query_params,
        )

    communities = [get_community_node_from_record(record) for record in records]

    return communities


async def hybrid_node_search(
    queries: list[str],
    embeddings: list[list[float]],
    driver: GraphDriver,
    search_filter: SearchFilters,
    group_ids: list[str] | None = None,
    limit: int = RELEVANT_SCHEMA_LIMIT,
) -> list[EntityNode]:
    """
    Perform a hybrid search for nodes using both text queries and embeddings.

    This method combines fulltext search and vector similarity search to find
    relevant nodes in the graph database. It uses a rrf reranker.

    Parameters
    ----------
    queries : list[str]
        A list of text queries to search for.
    embeddings : list[list[float]]
        A list of embedding vectors corresponding to the queries. If empty only fulltext search is performed.
    driver : GraphDriver
        The Neo4j driver instance for database operations.
    group_ids : list[str] | None, optional
        The list of group ids to retrieve nodes from.
    limit : int | None, optional
        The maximum number of results to return per search method. If None, a default limit will be applied.

    Returns
    -------
    list[EntityNode]
        A list of unique EntityNode objects that match the search criteria.

    Notes
    -----
    This method performs the following steps:
    1. Executes fulltext searches for each query.
    2. Executes vector similarity searches for each embedding.
    3. Combines and deduplicates the results from both search types.
    4. Logs the performance metrics of the search operation.

    The search results are deduplicated based on the node UUIDs to ensure
    uniqueness in the returned list. The 'limit' parameter is applied to each
    individual search method before deduplication. If not specified, a default
    limit (defined in the individual search functions) will be used.
    """

    start = time()
    results: list[list[EntityNode]] = list(
        await semaphore_gather(
            *[
                node_fulltext_search(driver, q, search_filter, group_ids, 2 * limit)
                for q in queries
            ],
            *[
                node_similarity_search(driver, e, search_filter, group_ids, 2 * limit)
                for e in embeddings
            ],
        )
    )

    node_uuid_map: dict[str, EntityNode] = {
        node.uuid: node for result in results for node in result
    }
    result_uuids = [[node.uuid for node in result] for result in results]

    ranked_uuids, _ = rrf(result_uuids)

    relevant_nodes: list[EntityNode] = [node_uuid_map[uuid] for uuid in ranked_uuids]

    end = time()
    logger.debug(f'Found relevant nodes: {ranked_uuids} in {(end - start) * 1000} ms')
    return relevant_nodes


async def get_relevant_nodes(
    driver: GraphDriver,
    nodes: list[EntityNode],
    search_filter: SearchFilters,
    min_score: float = DEFAULT_MIN_SCORE,
    limit: int = RELEVANT_SCHEMA_LIMIT,
) -> list[list[EntityNode]]:
    if len(nodes) == 0:
        return []

    group_id = nodes[0].group_id
    query_nodes = [
        {
            'uuid': node.uuid,
            'name': node.name,
            'name_embedding': node.name_embedding,
<<<<<<< HEAD
            'fulltext_query': driver.build_fulltext_query(node.name, [node.group_id], MAX_QUERY_LENGTH),
=======
            'fulltext_query': fulltext_query(node.name, [node.group_id], driver),
>>>>>>> 0884cc00
        }
        for node in nodes
    ]

    filter_queries, filter_params = node_search_filter_query_constructor(
        search_filter, driver.provider
    )

    filter_query = ''
    if filter_queries:
        filter_query = 'WHERE ' + (' AND '.join(filter_queries))

    if driver.provider == GraphProvider.KUZU:
        embedding_size = len(nodes[0].name_embedding) if nodes[0].name_embedding is not None else 0
        if embedding_size == 0:
            return []

        # FIXME: Kuzu currently does not support using variables such as `node.fulltext_query` as an input to FTS, which means `get_relevant_nodes()` won't work with Kuzu as the graph driver.
        query = (
            """
                                                                    UNWIND $nodes AS node
                                                                    MATCH (n:Entity {group_id: $group_id})
                                                                    """
            + filter_query
            + """
            WITH node, n, """
            + get_vector_cosine_func_query(
                'n.name_embedding',
                f'CAST(node.name_embedding AS FLOAT[{embedding_size}])',
                driver.provider,
            )
            + """ AS score
            WHERE score > $min_score
            WITH node, collect(n)[:$limit] AS top_vector_nodes, collect(n.uuid) AS vector_node_uuids
            """
            + get_nodes_query(
                'node_name_and_summary',
                'node.fulltext_query',
                limit=limit,
                provider=driver.provider,
            )
            + """
            WITH node AS m
            WHERE m.group_id = $group_id AND NOT m.uuid IN vector_node_uuids
            WITH node, top_vector_nodes, collect(m) AS fulltext_nodes

            WITH node, list_concat(top_vector_nodes, fulltext_nodes) AS combined_nodes

            UNWIND combined_nodes AS x
            WITH node, collect(DISTINCT {
                uuid: x.uuid,
                name: x.name,
                name_embedding: x.name_embedding,
                group_id: x.group_id,
                created_at: x.created_at,
                summary: x.summary,
                labels: x.labels,
                attributes: x.attributes
            }) AS matches

            RETURN
            node.uuid AS search_node_uuid, matches
            """
        )
    else:
        query = (
            """
                                                                    UNWIND $nodes AS node
                                                                    MATCH (n:Entity {group_id: $group_id})
                                                                    """
            + filter_query
            + """
            WITH node, n, """
            + get_vector_cosine_func_query(
                'n.name_embedding', 'node.name_embedding', driver.provider
            )
            + """ AS score
            WHERE score > $min_score
            WITH node, collect(n)[..$limit] AS top_vector_nodes, collect(n.uuid) AS vector_node_uuids
            """
            + get_nodes_query(
                'node_name_and_summary',
                'node.fulltext_query',
                limit=limit,
                provider=driver.provider,
            )
            + """
            YIELD node AS m
            WHERE m.group_id = $group_id
            WITH node, top_vector_nodes, vector_node_uuids, collect(m) AS fulltext_nodes

            WITH node,
                top_vector_nodes,
                [m IN fulltext_nodes WHERE NOT m.uuid IN vector_node_uuids] AS filtered_fulltext_nodes

            WITH node, top_vector_nodes + filtered_fulltext_nodes AS combined_nodes

            UNWIND combined_nodes AS combined_node
            WITH node, collect(DISTINCT combined_node) AS deduped_nodes

            RETURN
            node.uuid AS search_node_uuid,
            [x IN deduped_nodes | {
                uuid: x.uuid,
                name: x.name,
                name_embedding: x.name_embedding,
                group_id: x.group_id,
                created_at: x.created_at,
                summary: x.summary,
                labels: labels(x),
                attributes: properties(x)
            }] AS matches
            """
        )

    results, _, _ = await driver.execute_query(
        query,
        nodes=query_nodes,
        group_id=group_id,
        limit=limit,
        min_score=min_score,
        routing_='r',
        **filter_params,
    )

    relevant_nodes_dict: dict[str, list[EntityNode]] = {
        result['search_node_uuid']: [
            get_entity_node_from_record(record, driver.provider) for record in result['matches']
        ]
        for result in results
    }

    relevant_nodes = [relevant_nodes_dict.get(node.uuid, []) for node in nodes]

    return relevant_nodes


async def get_relevant_edges(
    driver: GraphDriver,
    edges: list[EntityEdge],
    search_filter: SearchFilters,
    min_score: float = DEFAULT_MIN_SCORE,
    limit: int = RELEVANT_SCHEMA_LIMIT,
) -> list[list[EntityEdge]]:
    if len(edges) == 0:
        return []

    filter_queries, filter_params = edge_search_filter_query_constructor(
        search_filter, driver.provider
    )

    filter_query = ''
    if filter_queries:
        filter_query = ' WHERE ' + (' AND '.join(filter_queries))

    if driver.provider == GraphProvider.NEPTUNE:
        query = (
            """
                                                                    UNWIND $edges AS edge
                                                                    MATCH (n:Entity {uuid: edge.source_node_uuid})-[e:RELATES_TO {group_id: edge.group_id}]-(m:Entity {uuid: edge.target_node_uuid})
                                                                    """
            + filter_query
            + """
            WITH e, edge
            RETURN DISTINCT id(e) as id, e.fact_embedding as source_embedding, edge.uuid as search_edge_uuid,
            edge.fact_embedding as target_embedding
            """
        )
        resp, _, _ = await driver.execute_query(
            query,
            edges=[edge.model_dump() for edge in edges],
            limit=limit,
            min_score=min_score,
            routing_='r',
            **filter_params,
        )

        # Calculate Cosine similarity then return the edge ids
        input_ids = []
        for r in resp:
            score = calculate_cosine_similarity(
                list(map(float, r['source_embedding'].split(','))), r['target_embedding']
            )
            if score > min_score:
                input_ids.append({'id': r['id'], 'score': score, 'uuid': r['search_edge_uuid']})

        # Match the edge ides and return the values
        query = """
        UNWIND $ids AS edge
        MATCH ()-[e]->()
        WHERE id(e) = edge.id
        WITH edge, e
        ORDER BY edge.score DESC
        RETURN edge.uuid AS search_edge_uuid,
            collect({
                uuid: e.uuid,
                source_node_uuid: startNode(e).uuid,
                target_node_uuid: endNode(e).uuid,
                created_at: e.created_at,
                name: e.name,
                group_id: e.group_id,
                fact: e.fact,
                fact_embedding: [x IN split(e.fact_embedding, ",") | toFloat(x)],
                episodes: split(e.episodes, ","),
                expired_at: e.expired_at,
                valid_at: e.valid_at,
                invalid_at: e.invalid_at,
                attributes: properties(e)
            })[..$limit] AS matches
                """

        results, _, _ = await driver.execute_query(
            query,
            ids=input_ids,
            edges=[edge.model_dump() for edge in edges],
            limit=limit,
            min_score=min_score,
            routing_='r',
            **filter_params,
        )
    else:
        if driver.provider == GraphProvider.KUZU:
            embedding_size = (
                len(edges[0].fact_embedding) if edges[0].fact_embedding is not None else 0
            )
            if embedding_size == 0:
                return []

            query = (
                """
                                                                        UNWIND $edges AS edge
                                                                        MATCH (n:Entity {uuid: edge.source_node_uuid})-[:RELATES_TO]-(e:RelatesToNode_ {group_id: edge.group_id})-[:RELATES_TO]-(m:Entity {uuid: edge.target_node_uuid})
                                                                        """
                + filter_query
                + """
                WITH e, edge, n, m, """
                + get_vector_cosine_func_query(
                    'e.fact_embedding',
                    f'CAST(edge.fact_embedding AS FLOAT[{embedding_size}])',
                    driver.provider,
                )
                + """ AS score
                WHERE score > $min_score
                WITH e, edge, n, m, score
                ORDER BY score DESC
                LIMIT $limit
                RETURN
                    edge.uuid AS search_edge_uuid,
                    collect({
                        uuid: e.uuid,
                        source_node_uuid: n.uuid,
                        target_node_uuid: m.uuid,
                        created_at: e.created_at,
                        name: e.name,
                        group_id: e.group_id,
                        fact: e.fact,
                        fact_embedding: e.fact_embedding,
                        episodes: e.episodes,
                        expired_at: e.expired_at,
                        valid_at: e.valid_at,
                        invalid_at: e.invalid_at,
                        attributes: e.attributes
                    }) AS matches
                """
            )
        else:
            query = (
                """
                                                                        UNWIND $edges AS edge
                                                                        MATCH (n:Entity {uuid: edge.source_node_uuid})-[e:RELATES_TO {group_id: edge.group_id}]-(m:Entity {uuid: edge.target_node_uuid})
                                                                        """
                + filter_query
                + """
                WITH e, edge, """
                + get_vector_cosine_func_query(
                    'e.fact_embedding', 'edge.fact_embedding', driver.provider
                )
                + """ AS score
                WHERE score > $min_score
                WITH edge, e, score
                ORDER BY score DESC
                RETURN
                    edge.uuid AS search_edge_uuid,
                    collect({
                        uuid: e.uuid,
                        source_node_uuid: startNode(e).uuid,
                        target_node_uuid: endNode(e).uuid,
                        created_at: e.created_at,
                        name: e.name,
                        group_id: e.group_id,
                        fact: e.fact,
                        fact_embedding: e.fact_embedding,
                        episodes: e.episodes,
                        expired_at: e.expired_at,
                        valid_at: e.valid_at,
                        invalid_at: e.invalid_at,
                        attributes: properties(e)
                    })[..$limit] AS matches
                """
            )

        results, _, _ = await driver.execute_query(
            query,
            edges=[edge.model_dump() for edge in edges],
            limit=limit,
            min_score=min_score,
            routing_='r',
            **filter_params,
        )

    relevant_edges_dict: dict[str, list[EntityEdge]] = {
        result['search_edge_uuid']: [
            get_entity_edge_from_record(record, driver.provider) for record in result['matches']
        ]
        for result in results
    }

    relevant_edges = [relevant_edges_dict.get(edge.uuid, []) for edge in edges]

    return relevant_edges


async def get_edge_invalidation_candidates(
    driver: GraphDriver,
    edges: list[EntityEdge],
    search_filter: SearchFilters,
    min_score: float = DEFAULT_MIN_SCORE,
    limit: int = RELEVANT_SCHEMA_LIMIT,
) -> list[list[EntityEdge]]:
    if len(edges) == 0:
        return []

    filter_queries, filter_params = edge_search_filter_query_constructor(
        search_filter, driver.provider
    )

    filter_query = ''
    if filter_queries:
        filter_query = ' AND ' + (' AND '.join(filter_queries))

    if driver.provider == GraphProvider.NEPTUNE:
        query = (
            """
                                                                    UNWIND $edges AS edge
                                                                    MATCH (n:Entity)-[e:RELATES_TO {group_id: edge.group_id}]->(m:Entity)
                                                                    WHERE n.uuid IN [edge.source_node_uuid, edge.target_node_uuid] OR m.uuid IN [edge.target_node_uuid, edge.source_node_uuid]
                                                                    """
            + filter_query
            + """
            WITH e, edge
            RETURN DISTINCT id(e) as id, e.fact_embedding as source_embedding,
            edge.fact_embedding as target_embedding,
            edge.uuid as search_edge_uuid
            """
        )
        resp, _, _ = await driver.execute_query(
            query,
            edges=[edge.model_dump() for edge in edges],
            limit=limit,
            min_score=min_score,
            routing_='r',
            **filter_params,
        )

        # Calculate Cosine similarity then return the edge ids
        input_ids = []
        for r in resp:
            score = calculate_cosine_similarity(
                list(map(float, r['source_embedding'].split(','))), r['target_embedding']
            )
            if score > min_score:
                input_ids.append({'id': r['id'], 'score': score, 'uuid': r['search_edge_uuid']})

        # Match the edge ides and return the values
        query = """
        UNWIND $ids AS edge
        MATCH ()-[e]->()
        WHERE id(e) = edge.id
        WITH edge, e
        ORDER BY edge.score DESC
        RETURN edge.uuid AS search_edge_uuid,
            collect({
                uuid: e.uuid,
                source_node_uuid: startNode(e).uuid,
                target_node_uuid: endNode(e).uuid,
                created_at: e.created_at,
                name: e.name,
                group_id: e.group_id,
                fact: e.fact,
                fact_embedding: [x IN split(e.fact_embedding, ",") | toFloat(x)],
                episodes: split(e.episodes, ","),
                expired_at: e.expired_at,
                valid_at: e.valid_at,
                invalid_at: e.invalid_at,
                attributes: properties(e)
            })[..$limit] AS matches
                """
        results, _, _ = await driver.execute_query(
            query,
            ids=input_ids,
            edges=[edge.model_dump() for edge in edges],
            limit=limit,
            min_score=min_score,
            routing_='r',
            **filter_params,
        )
    else:
        if driver.provider == GraphProvider.KUZU:
            embedding_size = (
                len(edges[0].fact_embedding) if edges[0].fact_embedding is not None else 0
            )
            if embedding_size == 0:
                return []

            query = (
                """
                                                                        UNWIND $edges AS edge
                                                                        MATCH (n:Entity)-[:RELATES_TO]->(e:RelatesToNode_ {group_id: edge.group_id})-[:RELATES_TO]->(m:Entity)
                                                                        WHERE (n.uuid IN [edge.source_node_uuid, edge.target_node_uuid] OR m.uuid IN [edge.target_node_uuid, edge.source_node_uuid])
                                                                        """
                + filter_query
                + """
                WITH edge, e, n, m, """
                + get_vector_cosine_func_query(
                    'e.fact_embedding',
                    f'CAST(edge.fact_embedding AS FLOAT[{embedding_size}])',
                    driver.provider,
                )
                + """ AS score
                WHERE score > $min_score
                WITH edge, e, n, m, score
                ORDER BY score DESC
                LIMIT $limit
                RETURN
                    edge.uuid AS search_edge_uuid,
                    collect({
                        uuid: e.uuid,
                        source_node_uuid: n.uuid,
                        target_node_uuid: m.uuid,
                        created_at: e.created_at,
                        name: e.name,
                        group_id: e.group_id,
                        fact: e.fact,
                        fact_embedding: e.fact_embedding,
                        episodes: e.episodes,
                        expired_at: e.expired_at,
                        valid_at: e.valid_at,
                        invalid_at: e.invalid_at,
                        attributes: e.attributes
                    }) AS matches
                """
            )
        else:
            query = (
                """
                                                                        UNWIND $edges AS edge
                                                                        MATCH (n:Entity)-[e:RELATES_TO {group_id: edge.group_id}]->(m:Entity)
                                                                        WHERE n.uuid IN [edge.source_node_uuid, edge.target_node_uuid] OR m.uuid IN [edge.target_node_uuid, edge.source_node_uuid]
                                                                        """
                + filter_query
                + """
                WITH edge, e, """
                + get_vector_cosine_func_query(
                    'e.fact_embedding', 'edge.fact_embedding', driver.provider
                )
                + """ AS score
                WHERE score > $min_score
                WITH edge, e, score
                ORDER BY score DESC
                RETURN
                    edge.uuid AS search_edge_uuid,
                    collect({
                        uuid: e.uuid,
                        source_node_uuid: startNode(e).uuid,
                        target_node_uuid: endNode(e).uuid,
                        created_at: e.created_at,
                        name: e.name,
                        group_id: e.group_id,
                        fact: e.fact,
                        fact_embedding: e.fact_embedding,
                        episodes: e.episodes,
                        expired_at: e.expired_at,
                        valid_at: e.valid_at,
                        invalid_at: e.invalid_at,
                        attributes: properties(e)
                    })[..$limit] AS matches
                """
            )

        results, _, _ = await driver.execute_query(
            query,
            edges=[edge.model_dump() for edge in edges],
            limit=limit,
            min_score=min_score,
            routing_='r',
            **filter_params,
        )
    invalidation_edges_dict: dict[str, list[EntityEdge]] = {
        result['search_edge_uuid']: [
            get_entity_edge_from_record(record, driver.provider) for record in result['matches']
        ]
        for result in results
    }

    invalidation_edges = [invalidation_edges_dict.get(edge.uuid, []) for edge in edges]

    return invalidation_edges


# takes in a list of rankings of uuids
def rrf(
    results: list[list[str]], rank_const=1, min_score: float = 0
) -> tuple[list[str], list[float]]:
    scores: dict[str, float] = defaultdict(float)
    for result in results:
        for i, uuid in enumerate(result):
            scores[uuid] += 1 / (i + rank_const)

    scored_uuids = [term for term in scores.items()]
    scored_uuids.sort(reverse=True, key=lambda term: term[1])

    sorted_uuids = [term[0] for term in scored_uuids]

    return [uuid for uuid in sorted_uuids if scores[uuid] >= min_score], [
        scores[uuid] for uuid in sorted_uuids if scores[uuid] >= min_score
    ]


async def node_distance_reranker(
    driver: GraphDriver,
    node_uuids: list[str],
    center_node_uuid: str,
    min_score: float = 0,
) -> tuple[list[str], list[float]]:
    # filter out node_uuid center node node uuid
    filtered_uuids = list(filter(lambda node_uuid: node_uuid != center_node_uuid, node_uuids))
    scores: dict[str, float] = {center_node_uuid: 0.0}

    query = """
    UNWIND $node_uuids AS node_uuid
    MATCH (center:Entity {uuid: $center_uuid})-[:RELATES_TO]-(n:Entity {uuid: node_uuid})
    RETURN 1 AS score, node_uuid AS uuid
    """
    if driver.provider == GraphProvider.KUZU:
        query = """
        UNWIND $node_uuids AS node_uuid
        MATCH (center:Entity {uuid: $center_uuid})-[:RELATES_TO]->(e:RelatesToNode_)-[:RELATES_TO]->(n:Entity {uuid: node_uuid})
        RETURN 1 AS score, node_uuid AS uuid
        """

    # Find the shortest path to center node
    results, header, _ = await driver.execute_query(
        query,
        node_uuids=filtered_uuids,
        center_uuid=center_node_uuid,
        routing_='r',
    )
    if driver.provider == GraphProvider.FALKORDB:
        results = [dict(zip(header, row, strict=True)) for row in results]

    for result in results:
        uuid = result['uuid']
        score = result['score']
        scores[uuid] = score

    for uuid in filtered_uuids:
        if uuid not in scores:
            scores[uuid] = float('inf')

    # rerank on shortest distance
    filtered_uuids.sort(key=lambda cur_uuid: scores[cur_uuid])

    # add back in filtered center uuid if it was filtered out
    if center_node_uuid in node_uuids:
        scores[center_node_uuid] = 0.1
        filtered_uuids = [center_node_uuid] + filtered_uuids

    return [uuid for uuid in filtered_uuids if (1 / scores[uuid]) >= min_score], [
        1 / scores[uuid] for uuid in filtered_uuids if (1 / scores[uuid]) >= min_score
    ]


async def episode_mentions_reranker(
    driver: GraphDriver, node_uuids: list[list[str]], min_score: float = 0
) -> tuple[list[str], list[float]]:
    # use rrf as a preliminary ranker
    sorted_uuids, _ = rrf(node_uuids)
    scores: dict[str, float] = {}

    # Find the shortest path to center node
    results, _, _ = await driver.execute_query(
        """
        UNWIND $node_uuids AS node_uuid
        MATCH (episode:Episodic)-[r:MENTIONS]->(n:Entity {uuid: node_uuid})
        RETURN count(*) AS score, n.uuid AS uuid
        """,
        node_uuids=sorted_uuids,
        routing_='r',
    )

    for result in results:
        scores[result['uuid']] = result['score']

    for uuid in sorted_uuids:
        if uuid not in scores:
            scores[uuid] = float('inf')

    # rerank on shortest distance
    sorted_uuids.sort(key=lambda cur_uuid: scores[cur_uuid])

    return [uuid for uuid in sorted_uuids if scores[uuid] >= min_score], [
        scores[uuid] for uuid in sorted_uuids if scores[uuid] >= min_score
    ]


def maximal_marginal_relevance(
    query_vector: list[float],
    candidates: dict[str, list[float]],
    mmr_lambda: float = DEFAULT_MMR_LAMBDA,
    min_score: float = -2.0,
) -> tuple[list[str], list[float]]:
    start = time()
    query_array = np.array(query_vector)
    candidate_arrays: dict[str, NDArray] = {}
    for uuid, embedding in candidates.items():
        candidate_arrays[uuid] = normalize_l2(embedding)

    uuids: list[str] = list(candidate_arrays.keys())

    similarity_matrix = np.zeros((len(uuids), len(uuids)))

    for i, uuid_1 in enumerate(uuids):
        for j, uuid_2 in enumerate(uuids[:i]):
            u = candidate_arrays[uuid_1]
            v = candidate_arrays[uuid_2]
            similarity = np.dot(u, v)

            similarity_matrix[i, j] = similarity
            similarity_matrix[j, i] = similarity

    mmr_scores: dict[str, float] = {}
    for i, uuid in enumerate(uuids):
        max_sim = np.max(similarity_matrix[i, :])
        mmr = mmr_lambda * np.dot(query_array, candidate_arrays[uuid]) + (mmr_lambda - 1) * max_sim
        mmr_scores[uuid] = mmr

    uuids.sort(reverse=True, key=lambda c: mmr_scores[c])

    end = time()
    logger.debug(f'Completed MMR reranking in {(end - start) * 1000} ms')

    return [uuid for uuid in uuids if mmr_scores[uuid] >= min_score], [
        mmr_scores[uuid] for uuid in uuids if mmr_scores[uuid] >= min_score
    ]


async def get_embeddings_for_nodes(
    driver: GraphDriver, nodes: list[EntityNode]
) -> dict[str, list[float]]:
    if driver.provider == GraphProvider.NEPTUNE:
        query = """
        MATCH (n:Entity)
        WHERE n.uuid IN $node_uuids
        RETURN DISTINCT
            n.uuid AS uuid,
            split(n.name_embedding, ",") AS name_embedding
        """
    else:
        query = """
        MATCH (n:Entity)
        WHERE n.uuid IN $node_uuids
        RETURN DISTINCT
            n.uuid AS uuid,
            n.name_embedding AS name_embedding
        """
    results, _, _ = await driver.execute_query(
        query,
        node_uuids=[node.uuid for node in nodes],
        routing_='r',
    )

    embeddings_dict: dict[str, list[float]] = {}
    for result in results:
        uuid: str = result.get('uuid')
        embedding: list[float] = result.get('name_embedding')
        if uuid is not None and embedding is not None:
            embeddings_dict[uuid] = embedding

    return embeddings_dict


async def get_embeddings_for_communities(
    driver: GraphDriver, communities: list[CommunityNode]
) -> dict[str, list[float]]:
    if driver.provider == GraphProvider.NEPTUNE:
        query = """
        MATCH (c:Community)
        WHERE c.uuid IN $community_uuids
        RETURN DISTINCT
            c.uuid AS uuid,
            split(c.name_embedding, ",") AS name_embedding
        """
    else:
        query = """
        MATCH (c:Community)
        WHERE c.uuid IN $community_uuids
        RETURN DISTINCT
            c.uuid AS uuid,
            c.name_embedding AS name_embedding
        """
    results, _, _ = await driver.execute_query(
        query,
        community_uuids=[community.uuid for community in communities],
        routing_='r',
    )

    embeddings_dict: dict[str, list[float]] = {}
    for result in results:
        uuid: str = result.get('uuid')
        embedding: list[float] = result.get('name_embedding')
        if uuid is not None and embedding is not None:
            embeddings_dict[uuid] = embedding

    return embeddings_dict


async def get_embeddings_for_edges(
    driver: GraphDriver, edges: list[EntityEdge]
) -> dict[str, list[float]]:
    if driver.provider == GraphProvider.NEPTUNE:
        query = """
        MATCH (n:Entity)-[e:RELATES_TO]-(m:Entity)
        WHERE e.uuid IN $edge_uuids
        RETURN DISTINCT
            e.uuid AS uuid,
            split(e.fact_embedding, ",") AS fact_embedding
        """
    else:
        match_query = """
            MATCH (n:Entity)-[e:RELATES_TO]-(m:Entity)
        """
        if driver.provider == GraphProvider.KUZU:
            match_query = """
                MATCH (n:Entity)-[:RELATES_TO]-(e:RelatesToNode_)-[:RELATES_TO]-(m:Entity)
            """

        query = (
            match_query
            + """
        WHERE e.uuid IN $edge_uuids
        RETURN DISTINCT
            e.uuid AS uuid,
            e.fact_embedding AS fact_embedding
        """
        )
    results, _, _ = await driver.execute_query(
        query,
        edge_uuids=[edge.uuid for edge in edges],
        routing_='r',
    )

    embeddings_dict: dict[str, list[float]] = {}
    for result in results:
        uuid: str = result.get('uuid')
        embedding: list[float] = result.get('fact_embedding')
        if uuid is not None and embedding is not None:
            embeddings_dict[uuid] = embedding

    return embeddings_dict<|MERGE_RESOLUTION|>--- conflicted
+++ resolved
@@ -31,11 +31,7 @@
     get_vector_cosine_func_query,
 )
 from graphiti_core.helpers import (
-<<<<<<< HEAD
-    RUNTIME_QUERY,
-=======
     lucene_sanitize,
->>>>>>> 0884cc00
     normalize_l2,
     semaphore_gather,
 )
@@ -70,8 +66,6 @@
 MAX_QUERY_LENGTH = 128
 
 
-<<<<<<< HEAD
-=======
 def calculate_cosine_similarity(vector1: list[float], vector2: list[float]) -> float:
     """
     Calculates the cosine similarity between two vectors using NumPy.
@@ -113,7 +107,6 @@
     return full_query
 
 
->>>>>>> 0884cc00
 async def get_episodes_by_mentions(
     driver: GraphDriver,
     nodes: list[EntityNode],
@@ -179,12 +172,8 @@
     limit=RELEVANT_SCHEMA_LIMIT,
 ) -> list[EntityEdge]:
     # fulltext search over facts
-<<<<<<< HEAD
-    fuzzy_query = driver.build_fulltext_query(query, group_ids, MAX_QUERY_LENGTH)
-=======
     fuzzy_query = fulltext_query(query, group_ids, driver)
 
->>>>>>> 0884cc00
     if fuzzy_query == '':
         return []
 
@@ -484,33 +473,8 @@
     if bfs_origin_node_uuids is None or len(bfs_origin_node_uuids) == 0:
         return []
 
-<<<<<<< HEAD
-    filter_query, filter_params = edge_search_filter_query_constructor(search_filter)
-
-    query = (
-        f"""
-            UNWIND $bfs_origin_node_uuids AS origin_uuid
-            OPTIONAL MATCH (en:Entity {{uuid: origin_uuid}})
-            OPTIONAL MATCH (ep:Episodic {{uuid: origin_uuid}})
-            WITH coalesce(en, ep) AS origin
-            MATCH path = (origin)-[:RELATES_TO|MENTIONS*1..{bfs_max_depth}]->(:Entity)
-            UNWIND relationships(path) AS rel
-            MATCH (n:Entity)-[e:RELATES_TO]-(m:Entity)
-            WHERE e.uuid = rel.uuid
-            AND e.group_id IN $group_ids
-        """
-        + filter_query
-        + """
-        RETURN DISTINCT
-        """
-        + ENTITY_EDGE_RETURN
-        + """
-        LIMIT $limit
-        """
-=======
     filter_queries, filter_params = edge_search_filter_query_constructor(
         search_filter, driver.provider
->>>>>>> 0884cc00
     )
 
     if group_ids is not None:
@@ -628,11 +592,7 @@
     limit=RELEVANT_SCHEMA_LIMIT,
 ) -> list[EntityNode]:
     # BM25 search to get top nodes
-<<<<<<< HEAD
-    fuzzy_query = driver.build_fulltext_query(query, group_ids, MAX_QUERY_LENGTH)
-=======
     fuzzy_query = fulltext_query(query, group_ids, driver)
->>>>>>> 0884cc00
     if fuzzy_query == '':
         return []
 
@@ -921,12 +881,6 @@
         match_queries = [
             f"""
             UNWIND $bfs_origin_node_uuids AS origin_uuid
-<<<<<<< HEAD
-            OPTIONAL MATCH (en:Entity {{uuid: origin_uuid}})
-            OPTIONAL MATCH (ep:Episodic {{uuid: origin_uuid}})
-            WITH coalesce(en, ep) AS origin
-            MATCH (origin)-[:RELATES_TO|MENTIONS*1..{bfs_max_depth}]->(n:Entity)
-=======
             MATCH (origin {{uuid: origin_uuid}})-[e:RELATES_TO|MENTIONS*1..{bfs_max_depth}]->(n:Entity)
             WHERE origin:Entity OR origin.Episode
             AND n.group_id = origin.group_id
@@ -939,7 +893,6 @@
             """
             UNWIND $bfs_origin_node_uuids AS origin_uuid
             MATCH (origin:Episodic {uuid: origin_uuid})-[:MENTIONS]->(n:Entity)
->>>>>>> 0884cc00
             WHERE n.group_id = origin.group_id
             """,
             f"""
@@ -988,11 +941,7 @@
     limit=RELEVANT_SCHEMA_LIMIT,
 ) -> list[EpisodicNode]:
     # BM25 search to get top episodes
-<<<<<<< HEAD
-    fuzzy_query = driver.build_fulltext_query(query, group_ids, MAX_QUERY_LENGTH)
-=======
     fuzzy_query = fulltext_query(query, group_ids, driver)
->>>>>>> 0884cc00
     if fuzzy_query == '':
         return []
 
@@ -1106,11 +1055,7 @@
     limit=RELEVANT_SCHEMA_LIMIT,
 ) -> list[CommunityNode]:
     # BM25 search to get top communities
-<<<<<<< HEAD
-    fuzzy_query = driver.build_fulltext_query(query, group_ids, MAX_QUERY_LENGTH)
-=======
     fuzzy_query = fulltext_query(query, group_ids, driver)
->>>>>>> 0884cc00
     if fuzzy_query == '':
         return []
 
@@ -1384,11 +1329,7 @@
             'uuid': node.uuid,
             'name': node.name,
             'name_embedding': node.name_embedding,
-<<<<<<< HEAD
-            'fulltext_query': driver.build_fulltext_query(node.name, [node.group_id], MAX_QUERY_LENGTH),
-=======
             'fulltext_query': fulltext_query(node.name, [node.group_id], driver),
->>>>>>> 0884cc00
         }
         for node in nodes
     ]
