"""
Copyright 2024, Zep Software, Inc.

Licensed under the Apache License, Version 2.0 (the "License");
you may not use this file except in compliance with the License.
You may obtain a copy of the License at

    http://www.apache.org/licenses/LICENSE-2.0

Unless required by applicable law or agreed to in writing, software
distributed under the License is distributed on an "AS IS" BASIS,
WITHOUT WARRANTIES OR CONDITIONS OF ANY KIND, either express or implied.
See the License for the specific language governing permissions and
limitations under the License.
"""

import logging
from collections import defaultdict
from time import time
from typing import Any

import numpy as np
from numpy._typing import NDArray
from typing_extensions import LiteralString

from graphiti_core.driver.driver import GraphDriver, GraphProvider
from graphiti_core.edges import EntityEdge, get_entity_edge_from_record
from graphiti_core.graph_queries import (
    get_nodes_query,
    get_relationships_query,
    get_vector_cosine_func_query,
)
from graphiti_core.helpers import (
    RUNTIME_QUERY,
    lucene_sanitize,
    normalize_l2,
    semaphore_gather,
)
from graphiti_core.models.edges.edge_db_queries import ENTITY_EDGE_RETURN
from graphiti_core.models.nodes.node_db_queries import COMMUNITY_NODE_RETURN, EPISODIC_NODE_RETURN
from graphiti_core.nodes import (
    ENTITY_NODE_RETURN,
    CommunityNode,
    EntityNode,
    EpisodicNode,
    get_community_node_from_record,
    get_entity_node_from_record,
    get_episodic_node_from_record,
)
from graphiti_core.search.search_filters import (
    SearchFilters,
    edge_search_filter_query_constructor,
    node_search_filter_query_constructor,
)

logger = logging.getLogger(__name__)

RELEVANT_SCHEMA_LIMIT = 10
DEFAULT_MIN_SCORE = 0.6
DEFAULT_MMR_LAMBDA = 0.5
MAX_SEARCH_DEPTH = 3
MAX_QUERY_LENGTH = 128


def fulltext_query(query: str, group_ids: list[str] | None = None, fulltext_syntax: str = ''):
    group_ids_filter_list = (
        [fulltext_syntax + f'group_id:"{g}"' for g in group_ids] if group_ids is not None else []
    )
    group_ids_filter = ''
    for f in group_ids_filter_list:
        group_ids_filter += f if not group_ids_filter else f' OR {f}'

    group_ids_filter += ' AND ' if group_ids_filter else ''

    lucene_query = lucene_sanitize(query)
    # If the lucene query is too long return no query
    if len(lucene_query.split(' ')) + len(group_ids or '') >= MAX_QUERY_LENGTH:
        return ''

    full_query = group_ids_filter + '(' + lucene_query + ')'

    return full_query


async def get_episodes_by_mentions(
    driver: GraphDriver,
    nodes: list[EntityNode],
    edges: list[EntityEdge],
    limit: int = RELEVANT_SCHEMA_LIMIT,
) -> list[EpisodicNode]:
    episode_uuids: list[str] = []
    for edge in edges:
        episode_uuids.extend(edge.episodes)

    episodes = await EpisodicNode.get_by_uuids(driver, episode_uuids[:limit])

    return episodes


async def get_mentioned_nodes(
    driver: GraphDriver, episodes: list[EpisodicNode]
) -> list[EntityNode]:
    episode_uuids = [episode.uuid for episode in episodes]

    records, _, _ = await driver.execute_query(
        """
        MATCH (episode:Episodic)-[:MENTIONS]->(n:Entity)
        WHERE episode.uuid IN $uuids
        RETURN DISTINCT
        """
        + ENTITY_NODE_RETURN,
        uuids=episode_uuids,
        routing_='r',
    )

    nodes = [get_entity_node_from_record(record) for record in records]

    return nodes


async def get_communities_by_nodes(
    driver: GraphDriver, nodes: list[EntityNode]
) -> list[CommunityNode]:
    node_uuids = [node.uuid for node in nodes]

    records, _, _ = await driver.execute_query(
        """
        MATCH (n:Community)-[:HAS_MEMBER]->(m:Entity)
        WHERE m.uuid IN $uuids
        RETURN DISTINCT
        """
        + COMMUNITY_NODE_RETURN,
        uuids=node_uuids,
        routing_='r',
    )

    communities = [get_community_node_from_record(record) for record in records]

    return communities


async def edge_fulltext_search(
    driver: GraphDriver,
    query: str,
    search_filter: SearchFilters,
    group_ids: list[str] | None = None,
    limit=RELEVANT_SCHEMA_LIMIT,
) -> list[EntityEdge]:
    # fulltext search over facts
    fuzzy_query = fulltext_query(query, group_ids, driver.fulltext_syntax)
    if fuzzy_query == '':
        return []

    filter_query, filter_params = edge_search_filter_query_constructor(search_filter)

    query = (
        get_relationships_query('edge_name_and_fact', provider=driver.provider)
        + """
        YIELD relationship AS rel, score
        MATCH (n:Entity)-[e:RELATES_TO {uuid: rel.uuid}]->(m:Entity)
        WHERE e.group_id IN $group_ids """
        + filter_query
        + """
        WITH e, score, n, m
        RETURN
        """
        + ENTITY_EDGE_RETURN
        + """
        ORDER BY score DESC
        LIMIT $limit
        """
    )

    records, _, _ = await driver.execute_query(
        query,
        query=fuzzy_query,
        group_ids=group_ids,
        limit=limit,
        routing_='r',
        **filter_params,
    )

    edges = [get_entity_edge_from_record(record) for record in records]

    return edges


async def edge_similarity_search(
    driver: GraphDriver,
    search_vector: list[float],
    source_node_uuid: str | None,
    target_node_uuid: str | None,
    search_filter: SearchFilters,
    group_ids: list[str] | None = None,
    limit: int = RELEVANT_SCHEMA_LIMIT,
    min_score: float = DEFAULT_MIN_SCORE,
) -> list[EntityEdge]:
    # vector similarity search over embedded facts
    query_params: dict[str, Any] = {}

    filter_query, filter_params = edge_search_filter_query_constructor(search_filter)
    query_params.update(filter_params)

    group_filter_query: LiteralString = 'WHERE e.group_id IS NOT NULL'
    if group_ids is not None:
        group_filter_query += '\nAND e.group_id IN $group_ids'
        query_params['group_ids'] = group_ids

        if source_node_uuid is not None:
            query_params['source_uuid'] = source_node_uuid
            group_filter_query += '\nAND (n.uuid = $source_uuid)'

        if target_node_uuid is not None:
            query_params['target_uuid'] = target_node_uuid
            group_filter_query += '\nAND (m.uuid = $target_uuid)'

    query = (
        RUNTIME_QUERY
        + """
        MATCH (n:Entity)-[e:RELATES_TO]->(m:Entity)
        """
        + group_filter_query
        + filter_query
        + """
        WITH DISTINCT e, n, m, """
        + get_vector_cosine_func_query('e.fact_embedding', '$search_vector', driver.provider)
        + """ AS score
        WHERE score > $min_score
        RETURN
        """
        + ENTITY_EDGE_RETURN
        + """
        ORDER BY score DESC
        LIMIT $limit
        """
    )

    records, _, _ = await driver.execute_query(
        query,
        search_vector=search_vector,
        limit=limit,
        min_score=min_score,
        routing_='r',
        **query_params,
    )

    edges = [get_entity_edge_from_record(record) for record in records]

    return edges


async def edge_bfs_search(
    driver: GraphDriver,
    bfs_origin_node_uuids: list[str] | None,
    bfs_max_depth: int,
    search_filter: SearchFilters,
    group_ids: list[str] | None = None,
    limit: int = RELEVANT_SCHEMA_LIMIT,
) -> list[EntityEdge]:
    # vector similarity search over embedded facts
    if bfs_origin_node_uuids is None:
        return []

    filter_query, filter_params = edge_search_filter_query_constructor(search_filter)

    query = (
        """
<<<<<<< HEAD
        UNWIND $bfs_origin_node_uuids AS origin_uuid
        MATCH path = (origin {uuid: origin_uuid})-[:RELATES_TO|MENTIONS*1..3]->(:Entity)
        UNWIND relationships(path) AS rel
        MATCH (n:Entity)-[e:RELATES_TO]-(m:Entity)
        WHERE e.uuid = rel.uuid
=======
            UNWIND $bfs_origin_node_uuids AS origin_uuid
            MATCH path = (origin:Entity|Episodic {uuid: origin_uuid})-[:RELATES_TO|MENTIONS]->{1,3}(n:Entity)
            UNWIND relationships(path) AS rel
            MATCH (n:Entity)-[r:RELATES_TO]-(m:Entity)
            WHERE r.uuid = rel.uuid
            AND r.group_id IN $group_ids
>>>>>>> 266f3f39
        """
        + filter_query
        + """
        RETURN DISTINCT
        """
        + ENTITY_EDGE_RETURN
        + """
        LIMIT $limit
        """
    )

    records, _, _ = await driver.execute_query(
        query,
        bfs_origin_node_uuids=bfs_origin_node_uuids,
<<<<<<< HEAD
=======
        depth=bfs_max_depth,
        group_ids=group_ids,
>>>>>>> 266f3f39
        limit=limit,
        routing_='r',
        **filter_params,
    )

    edges = [get_entity_edge_from_record(record) for record in records]

    return edges


async def node_fulltext_search(
    driver: GraphDriver,
    query: str,
    search_filter: SearchFilters,
    group_ids: list[str] | None = None,
    limit=RELEVANT_SCHEMA_LIMIT,
) -> list[EntityNode]:
    # BM25 search to get top nodes
    fuzzy_query = fulltext_query(query, group_ids, driver.fulltext_syntax)
    if fuzzy_query == '':
        return []
    filter_query, filter_params = node_search_filter_query_constructor(search_filter)

    query = (
        get_nodes_query(driver.provider, 'node_name_and_summary', '$query')
        + """
        YIELD node AS n, score
        WHERE n:Entity AND n.group_id IN $group_ids
        WITH n, score
        LIMIT $limit
        """
        + filter_query
        + """
        RETURN
        """
        + ENTITY_NODE_RETURN
        + """
        ORDER BY score DESC
        """
    )

    records, _, _ = await driver.execute_query(
        query,
        query=fuzzy_query,
        group_ids=group_ids,
        limit=limit,
        routing_='r',
        **filter_params,
    )

    nodes = [get_entity_node_from_record(record) for record in records]

    return nodes


async def node_similarity_search(
    driver: GraphDriver,
    search_vector: list[float],
    search_filter: SearchFilters,
    group_ids: list[str] | None = None,
    limit=RELEVANT_SCHEMA_LIMIT,
    min_score: float = DEFAULT_MIN_SCORE,
) -> list[EntityNode]:
    # vector similarity search over entity names
    query_params: dict[str, Any] = {}

    group_filter_query: LiteralString = 'WHERE n.group_id IS NOT NULL'
    if group_ids is not None:
        group_filter_query += ' AND n.group_id IN $group_ids'
        query_params['group_ids'] = group_ids

    filter_query, filter_params = node_search_filter_query_constructor(search_filter)
    query_params.update(filter_params)

    query = (
        RUNTIME_QUERY
        + """
        MATCH (n:Entity)
        """
        + group_filter_query
        + filter_query
        + """
        WITH n, """
        + get_vector_cosine_func_query('n.name_embedding', '$search_vector', driver.provider)
        + """ AS score
        WHERE score > $min_score
        RETURN
        """
        + ENTITY_NODE_RETURN
        + """
        ORDER BY score DESC
        LIMIT $limit
        """
    )

    records, _, _ = await driver.execute_query(
        query,
        search_vector=search_vector,
        limit=limit,
        min_score=min_score,
        routing_='r',
        **query_params,
    )

    nodes = [get_entity_node_from_record(record) for record in records]

    return nodes


async def node_bfs_search(
    driver: GraphDriver,
    bfs_origin_node_uuids: list[str] | None,
    search_filter: SearchFilters,
    bfs_max_depth: int,
    group_ids: list[str] | None = None,
    limit: int = RELEVANT_SCHEMA_LIMIT,
) -> list[EntityNode]:
    # vector similarity search over entity names
    if bfs_origin_node_uuids is None:
        return []

    filter_query, filter_params = node_search_filter_query_constructor(search_filter)

    query = (
        """
<<<<<<< HEAD
        UNWIND $bfs_origin_node_uuids AS origin_uuid
        MATCH (origin {uuid: origin_uuid})-[:RELATES_TO|MENTIONS*1..3]->(n:Entity)
        WHERE n.group_id = origin.group_id
=======
            UNWIND $bfs_origin_node_uuids AS origin_uuid
            MATCH (origin:Entity|Episodic {uuid: origin_uuid})-[:RELATES_TO|MENTIONS]->{1,3}(n:Entity)
            WHERE n.group_id = origin.group_id
            AND origin.group_id IN $group_ids
>>>>>>> 266f3f39
        """
        + filter_query
        + """
        RETURN
        """
        + ENTITY_NODE_RETURN
        + """
        LIMIT $limit
        """
    )

    records, _, _ = await driver.execute_query(
        query,
        bfs_origin_node_uuids=bfs_origin_node_uuids,
<<<<<<< HEAD
=======
        depth=bfs_max_depth,
        group_ids=group_ids,
>>>>>>> 266f3f39
        limit=limit,
        routing_='r',
        **filter_params,
    )
    nodes = [get_entity_node_from_record(record) for record in records]

    return nodes


async def episode_fulltext_search(
    driver: GraphDriver,
    query: str,
    _search_filter: SearchFilters,
    group_ids: list[str] | None = None,
    limit=RELEVANT_SCHEMA_LIMIT,
) -> list[EpisodicNode]:
    # BM25 search to get top episodes
    fuzzy_query = fulltext_query(query, group_ids, driver.fulltext_syntax)
    if fuzzy_query == '':
        return []

    query = (
        get_nodes_query(driver.provider, 'episode_content', '$query')
        + """
<<<<<<< HEAD
        YIELD node AS e, score
        RETURN
        """
        + EPISODIC_NODE_RETURN
        + """
=======
        YIELD node AS episode, score
        MATCH (e:Episodic)
        WHERE e.uuid = episode.uuid
        AND e.group_id IN $group_ids
        RETURN 
            e.content AS content,
            e.created_at AS created_at,
            e.valid_at AS valid_at,
            e.uuid AS uuid,
            e.name AS name,
            e.group_id AS group_id,
            e.source_description AS source_description,
            e.source AS source,
            e.entity_edges AS entity_edges
>>>>>>> 266f3f39
        ORDER BY score DESC
        LIMIT $limit
        """
    )

    records, _, _ = await driver.execute_query(
        query,
        query=fuzzy_query,
        group_ids=group_ids,
        limit=limit,
        routing_='r',
    )
    episodes = [get_episodic_node_from_record(record) for record in records]

    return episodes


async def community_fulltext_search(
    driver: GraphDriver,
    query: str,
    group_ids: list[str] | None = None,
    limit=RELEVANT_SCHEMA_LIMIT,
) -> list[CommunityNode]:
    # BM25 search to get top communities
    fuzzy_query = fulltext_query(query, group_ids, driver.fulltext_syntax)
    if fuzzy_query == '':
        return []

    query = (
        get_nodes_query(driver.provider, 'community_name', '$query')
        + """
<<<<<<< HEAD
        YIELD node AS n, score
=======
        YIELD node AS comm, score
        WHERE comm.group_id IN $group_ids
>>>>>>> 266f3f39
        RETURN
        """
        + COMMUNITY_NODE_RETURN
        + """
        ORDER BY score DESC
        LIMIT $limit
        """
    )

    records, _, _ = await driver.execute_query(
        query,
        query=fuzzy_query,
        group_ids=group_ids,
        limit=limit,
        routing_='r',
    )
    communities = [get_community_node_from_record(record) for record in records]

    return communities


async def community_similarity_search(
    driver: GraphDriver,
    search_vector: list[float],
    group_ids: list[str] | None = None,
    limit=RELEVANT_SCHEMA_LIMIT,
    min_score=DEFAULT_MIN_SCORE,
) -> list[CommunityNode]:
    # vector similarity search over entity names
    query_params: dict[str, Any] = {}

    group_filter_query: LiteralString = ''
    if group_ids is not None:
        group_filter_query += 'WHERE n.group_id IN $group_ids'
        query_params['group_ids'] = group_ids

    query = (
        RUNTIME_QUERY
        + """
        MATCH (n:Community)
        """
        + group_filter_query
        + """
        WITH n,
        """
        + get_vector_cosine_func_query('n.name_embedding', '$search_vector', driver.provider)
        + """ AS score
        WHERE score > $min_score
        RETURN
        """
        + COMMUNITY_NODE_RETURN
        + """
        ORDER BY score DESC
        LIMIT $limit
        """
    )

    records, _, _ = await driver.execute_query(
        query,
        search_vector=search_vector,
        limit=limit,
        min_score=min_score,
        routing_='r',
        **query_params,
    )
    communities = [get_community_node_from_record(record) for record in records]

    return communities


async def hybrid_node_search(
    queries: list[str],
    embeddings: list[list[float]],
    driver: GraphDriver,
    search_filter: SearchFilters,
    group_ids: list[str] | None = None,
    limit: int = RELEVANT_SCHEMA_LIMIT,
) -> list[EntityNode]:
    """
    Perform a hybrid search for nodes using both text queries and embeddings.

    This method combines fulltext search and vector similarity search to find
    relevant nodes in the graph database. It uses a rrf reranker.

    Parameters
    ----------
    queries : list[str]
        A list of text queries to search for.
    embeddings : list[list[float]]
        A list of embedding vectors corresponding to the queries. If empty only fulltext search is performed.
    driver : GraphDriver
        The Neo4j driver instance for database operations.
    group_ids : list[str] | None, optional
        The list of group ids to retrieve nodes from.
    limit : int | None, optional
        The maximum number of results to return per search method. If None, a default limit will be applied.

    Returns
    -------
    list[EntityNode]
        A list of unique EntityNode objects that match the search criteria.

    Notes
    -----
    This method performs the following steps:
    1. Executes fulltext searches for each query.
    2. Executes vector similarity searches for each embedding.
    3. Combines and deduplicates the results from both search types.
    4. Logs the performance metrics of the search operation.

    The search results are deduplicated based on the node UUIDs to ensure
    uniqueness in the returned list. The 'limit' parameter is applied to each
    individual search method before deduplication. If not specified, a default
    limit (defined in the individual search functions) will be used.
    """

    start = time()
    results: list[list[EntityNode]] = list(
        await semaphore_gather(
            *[
                node_fulltext_search(driver, q, search_filter, group_ids, 2 * limit)
                for q in queries
            ],
            *[
                node_similarity_search(driver, e, search_filter, group_ids, 2 * limit)
                for e in embeddings
            ],
        )
    )

    node_uuid_map: dict[str, EntityNode] = {
        node.uuid: node for result in results for node in result
    }
    result_uuids = [[node.uuid for node in result] for result in results]

    ranked_uuids = rrf(result_uuids)

    relevant_nodes: list[EntityNode] = [node_uuid_map[uuid] for uuid in ranked_uuids]

    end = time()
    logger.debug(f'Found relevant nodes: {ranked_uuids} in {(end - start) * 1000} ms')
    return relevant_nodes


async def get_relevant_nodes(
    driver: GraphDriver,
    nodes: list[EntityNode],
    search_filter: SearchFilters,
    min_score: float = DEFAULT_MIN_SCORE,
    limit: int = RELEVANT_SCHEMA_LIMIT,
) -> list[list[EntityNode]]:
    if len(nodes) == 0:
        return []

    group_id = nodes[0].group_id

    # vector similarity search over entity names
    query_params: dict[str, Any] = {}

    filter_query, filter_params = node_search_filter_query_constructor(search_filter)
    query_params.update(filter_params)

    query = (
        RUNTIME_QUERY
        + """
        UNWIND $nodes AS node
        MATCH (n:Entity {group_id: $group_id})
        """
        + filter_query
        + """
        WITH node, n, """
        + get_vector_cosine_func_query('n.name_embedding', 'node.name_embedding', driver.provider)
        + """ AS score
        WHERE score > $min_score
        WITH node, collect(n)[..$limit] AS top_vector_nodes, collect(n.uuid) AS vector_node_uuids
        """
        + get_nodes_query(driver.provider, 'node_name_and_summary', 'node.fulltext_query')
        + """
        YIELD node AS m
        WHERE m.group_id = $group_id
        WITH node, top_vector_nodes, vector_node_uuids, collect(m) AS fulltext_nodes

        WITH node,
             top_vector_nodes,
             [m IN fulltext_nodes WHERE NOT m.uuid IN vector_node_uuids] AS filtered_fulltext_nodes

        WITH node, top_vector_nodes + filtered_fulltext_nodes AS combined_nodes

        UNWIND combined_nodes AS combined_node
        WITH node, collect(DISTINCT combined_node) AS deduped_nodes

        RETURN
          node.uuid AS search_node_uuid,
          [x IN deduped_nodes | {
            uuid: x.uuid,
            name: x.name,
            name_embedding: x.name_embedding,
            group_id: x.group_id,
            created_at: x.created_at,
            summary: x.summary,
            labels: labels(x),
            attributes: properties(x)
          }] AS matches
        """
    )

    query_nodes = [
        {
            'uuid': node.uuid,
            'name': node.name,
            'name_embedding': node.name_embedding,
            'fulltext_query': fulltext_query(node.name, [node.group_id], driver.fulltext_syntax),
        }
        for node in nodes
    ]

    results, _, _ = await driver.execute_query(
        query,
        nodes=query_nodes,
        group_id=group_id,
        limit=limit,
        min_score=min_score,
        routing_='r',
        **query_params,
    )

    relevant_nodes_dict: dict[str, list[EntityNode]] = {
        result['search_node_uuid']: [
            get_entity_node_from_record(record) for record in result['matches']
        ]
        for result in results
    }

    relevant_nodes = [relevant_nodes_dict.get(node.uuid, []) for node in nodes]

    return relevant_nodes


async def get_relevant_edges(
    driver: GraphDriver,
    edges: list[EntityEdge],
    search_filter: SearchFilters,
    min_score: float = DEFAULT_MIN_SCORE,
    limit: int = RELEVANT_SCHEMA_LIMIT,
) -> list[list[EntityEdge]]:
    if len(edges) == 0:
        return []

    query_params: dict[str, Any] = {}

    filter_query, filter_params = edge_search_filter_query_constructor(search_filter)
    query_params.update(filter_params)

    query = (
        RUNTIME_QUERY
        + """
        UNWIND $edges AS edge
        MATCH (n:Entity {uuid: edge.source_node_uuid})-[e:RELATES_TO {group_id: edge.group_id}]-(m:Entity {uuid: edge.target_node_uuid})
        """
        + filter_query
        + """
        WITH e, edge, """
        + get_vector_cosine_func_query('e.fact_embedding', 'edge.fact_embedding', driver.provider)
        + """ AS score
        WHERE score > $min_score
        WITH edge, e, score
        ORDER BY score DESC
        RETURN edge.uuid AS search_edge_uuid,
            collect({
                uuid: e.uuid,
                source_node_uuid: startNode(e).uuid,
                target_node_uuid: endNode(e).uuid,
                created_at: e.created_at,
                name: e.name,
                group_id: e.group_id,
                fact: e.fact,
                fact_embedding: e.fact_embedding,
                episodes: e.episodes,
                expired_at: e.expired_at,
                valid_at: e.valid_at,
                invalid_at: e.invalid_at,
                attributes: properties(e)
            })[..$limit] AS matches
        """
    )

    results, _, _ = await driver.execute_query(
        query,
        edges=[edge.model_dump() for edge in edges],
        limit=limit,
        min_score=min_score,
        routing_='r',
        **query_params,
    )

    relevant_edges_dict: dict[str, list[EntityEdge]] = {
        result['search_edge_uuid']: [
            get_entity_edge_from_record(record) for record in result['matches']
        ]
        for result in results
    }

    relevant_edges = [relevant_edges_dict.get(edge.uuid, []) for edge in edges]

    return relevant_edges


async def get_edge_invalidation_candidates(
    driver: GraphDriver,
    edges: list[EntityEdge],
    search_filter: SearchFilters,
    min_score: float = DEFAULT_MIN_SCORE,
    limit: int = RELEVANT_SCHEMA_LIMIT,
) -> list[list[EntityEdge]]:
    if len(edges) == 0:
        return []

    query_params: dict[str, Any] = {}

    filter_query, filter_params = edge_search_filter_query_constructor(search_filter)
    query_params.update(filter_params)

    query = (
        RUNTIME_QUERY
        + """
        UNWIND $edges AS edge
        MATCH (n:Entity)-[e:RELATES_TO {group_id: edge.group_id}]->(m:Entity)
        WHERE n.uuid IN [edge.source_node_uuid, edge.target_node_uuid] OR m.uuid IN [edge.target_node_uuid, edge.source_node_uuid]
        """
        + filter_query
        + """
        WITH edge, e, """
        + get_vector_cosine_func_query('e.fact_embedding', 'edge.fact_embedding', driver.provider)
        + """ AS score
        WHERE score > $min_score
        WITH edge, e, score
        ORDER BY score DESC
        RETURN edge.uuid AS search_edge_uuid,
            collect({
                uuid: e.uuid,
                source_node_uuid: startNode(e).uuid,
                target_node_uuid: endNode(e).uuid,
                created_at: e.created_at,
                name: e.name,
                group_id: e.group_id,
                fact: e.fact,
                fact_embedding: e.fact_embedding,
                episodes: e.episodes,
                expired_at: e.expired_at,
                valid_at: e.valid_at,
                invalid_at: e.invalid_at,
                attributes: properties(e)
            })[..$limit] AS matches
        """
    )

    results, _, _ = await driver.execute_query(
        query,
        edges=[edge.model_dump() for edge in edges],
        limit=limit,
        min_score=min_score,
        routing_='r',
        **query_params,
    )
    invalidation_edges_dict: dict[str, list[EntityEdge]] = {
        result['search_edge_uuid']: [
            get_entity_edge_from_record(record) for record in result['matches']
        ]
        for result in results
    }

    invalidation_edges = [invalidation_edges_dict.get(edge.uuid, []) for edge in edges]

    return invalidation_edges


# takes in a list of rankings of uuids
def rrf(results: list[list[str]], rank_const=1, min_score: float = 0) -> list[str]:
    scores: dict[str, float] = defaultdict(float)
    for result in results:
        for i, uuid in enumerate(result):
            scores[uuid] += 1 / (i + rank_const)

    scored_uuids = [term for term in scores.items()]
    scored_uuids.sort(reverse=True, key=lambda term: term[1])

    sorted_uuids = [term[0] for term in scored_uuids]

    return [uuid for uuid in sorted_uuids if scores[uuid] >= min_score]


async def node_distance_reranker(
    driver: GraphDriver,
    node_uuids: list[str],
    center_node_uuid: str,
    min_score: float = 0,
) -> list[str]:
    # filter out node_uuid center node node uuid
    filtered_uuids = list(filter(lambda node_uuid: node_uuid != center_node_uuid, node_uuids))
    scores: dict[str, float] = {center_node_uuid: 0.0}

    # Find the shortest path to center node
    results, header, _ = await driver.execute_query(
        """
        UNWIND $node_uuids AS node_uuid
        MATCH (center:Entity {uuid: $center_uuid})-[:RELATES_TO]-(n:Entity {uuid: node_uuid})
        RETURN 1 AS score, node_uuid AS uuid
        """,
        node_uuids=filtered_uuids,
        center_uuid=center_node_uuid,
        routing_='r',
    )
    if driver.provider == GraphProvider.FALKORDB:
        results = [dict(zip(header, row, strict=True)) for row in results]

    for result in results:
        uuid = result['uuid']
        score = result['score']
        scores[uuid] = score

    for uuid in filtered_uuids:
        if uuid not in scores:
            scores[uuid] = float('inf')

    # rerank on shortest distance
    filtered_uuids.sort(key=lambda cur_uuid: scores[cur_uuid])

    # add back in filtered center uuid if it was filtered out
    if center_node_uuid in node_uuids:
        scores[center_node_uuid] = 0.1
        filtered_uuids = [center_node_uuid] + filtered_uuids

    return [uuid for uuid in filtered_uuids if (1 / scores[uuid]) >= min_score]


async def episode_mentions_reranker(
    driver: GraphDriver, node_uuids: list[list[str]], min_score: float = 0
) -> list[str]:
    # use rrf as a preliminary ranker
    sorted_uuids = rrf(node_uuids)
    scores: dict[str, float] = {}

    # Find the shortest path to center node
    results, _, _ = await driver.execute_query(
        """
        UNWIND $node_uuids AS node_uuid
        MATCH (episode:Episodic)-[r:MENTIONS]->(n:Entity {uuid: node_uuid})
        RETURN count(*) AS score, n.uuid AS uuid
        """,
        node_uuids=sorted_uuids,
        routing_='r',
    )

    for result in results:
        scores[result['uuid']] = result['score']

    # rerank on shortest distance
    sorted_uuids.sort(key=lambda cur_uuid: scores[cur_uuid])

    return [uuid for uuid in sorted_uuids if scores[uuid] >= min_score]


def maximal_marginal_relevance(
    query_vector: list[float],
    candidates: dict[str, list[float]],
    mmr_lambda: float = DEFAULT_MMR_LAMBDA,
    min_score: float = -2.0,
) -> list[str]:
    start = time()
    query_array = np.array(query_vector)
    candidate_arrays: dict[str, NDArray] = {}
    for uuid, embedding in candidates.items():
        candidate_arrays[uuid] = normalize_l2(embedding)

    uuids: list[str] = list(candidate_arrays.keys())

    similarity_matrix = np.zeros((len(uuids), len(uuids)))

    for i, uuid_1 in enumerate(uuids):
        for j, uuid_2 in enumerate(uuids[:i]):
            u = candidate_arrays[uuid_1]
            v = candidate_arrays[uuid_2]
            similarity = np.dot(u, v)

            similarity_matrix[i, j] = similarity
            similarity_matrix[j, i] = similarity

    mmr_scores: dict[str, float] = {}
    for i, uuid in enumerate(uuids):
        max_sim = np.max(similarity_matrix[i, :])
        mmr = mmr_lambda * np.dot(query_array, candidate_arrays[uuid]) + (mmr_lambda - 1) * max_sim
        mmr_scores[uuid] = mmr

    uuids.sort(reverse=True, key=lambda c: mmr_scores[c])

    end = time()
    logger.debug(f'Completed MMR reranking in {(end - start) * 1000} ms')

    return [uuid for uuid in uuids if mmr_scores[uuid] >= min_score]


async def get_embeddings_for_nodes(
    driver: GraphDriver, nodes: list[EntityNode]
) -> dict[str, list[float]]:
    results, _, _ = await driver.execute_query(
        """
        MATCH (n:Entity)
        WHERE n.uuid IN $node_uuids
        RETURN DISTINCT
            n.uuid AS uuid,
            n.name_embedding AS name_embedding
        """,
        node_uuids=[node.uuid for node in nodes],
        routing_='r',
    )

    embeddings_dict: dict[str, list[float]] = {}
    for result in results:
        uuid: str = result.get('uuid')
        embedding: list[float] = result.get('name_embedding')
        if uuid is not None and embedding is not None:
            embeddings_dict[uuid] = embedding

    return embeddings_dict


async def get_embeddings_for_communities(
    driver: GraphDriver, communities: list[CommunityNode]
) -> dict[str, list[float]]:
    results, _, _ = await driver.execute_query(
        """
        MATCH (c:Community)
        WHERE c.uuid IN $community_uuids
        RETURN DISTINCT
            c.uuid AS uuid,
            c.name_embedding AS name_embedding
        """,
        community_uuids=[community.uuid for community in communities],
        routing_='r',
    )

    embeddings_dict: dict[str, list[float]] = {}
    for result in results:
        uuid: str = result.get('uuid')
        embedding: list[float] = result.get('name_embedding')
        if uuid is not None and embedding is not None:
            embeddings_dict[uuid] = embedding

    return embeddings_dict


async def get_embeddings_for_edges(
    driver: GraphDriver, edges: list[EntityEdge]
) -> dict[str, list[float]]:
    results, _, _ = await driver.execute_query(
        """
        MATCH (n:Entity)-[e:RELATES_TO]-(m:Entity)
        WHERE e.uuid IN $edge_uuids
        RETURN DISTINCT
            e.uuid AS uuid,
            e.fact_embedding AS fact_embedding
        """,
        edge_uuids=[edge.uuid for edge in edges],
        routing_='r',
    )

    embeddings_dict: dict[str, list[float]] = {}
    for result in results:
        uuid: str = result.get('uuid')
        embedding: list[float] = result.get('fact_embedding')
        if uuid is not None and embedding is not None:
            embeddings_dict[uuid] = embedding

    return embeddings_dict<|MERGE_RESOLUTION|>--- conflicted
+++ resolved
@@ -265,20 +265,11 @@
 
     query = (
         """
-<<<<<<< HEAD
         UNWIND $bfs_origin_node_uuids AS origin_uuid
-        MATCH path = (origin {uuid: origin_uuid})-[:RELATES_TO|MENTIONS*1..3]->(:Entity)
+        MATCH path = (origin {uuid: origin_uuid})-[:RELATES_TO|MENTIONS*1..$depth]->(:Entity)
         UNWIND relationships(path) AS rel
         MATCH (n:Entity)-[e:RELATES_TO]-(m:Entity)
-        WHERE e.uuid = rel.uuid
-=======
-            UNWIND $bfs_origin_node_uuids AS origin_uuid
-            MATCH path = (origin:Entity|Episodic {uuid: origin_uuid})-[:RELATES_TO|MENTIONS]->{1,3}(n:Entity)
-            UNWIND relationships(path) AS rel
-            MATCH (n:Entity)-[r:RELATES_TO]-(m:Entity)
-            WHERE r.uuid = rel.uuid
-            AND r.group_id IN $group_ids
->>>>>>> 266f3f39
+        WHERE e.uuid = rel.uuid AND e.group_id IN $group_ids
         """
         + filter_query
         + """
@@ -293,11 +284,8 @@
     records, _, _ = await driver.execute_query(
         query,
         bfs_origin_node_uuids=bfs_origin_node_uuids,
-<<<<<<< HEAD
-=======
         depth=bfs_max_depth,
         group_ids=group_ids,
->>>>>>> 266f3f39
         limit=limit,
         routing_='r',
         **filter_params,
@@ -423,16 +411,9 @@
 
     query = (
         """
-<<<<<<< HEAD
         UNWIND $bfs_origin_node_uuids AS origin_uuid
-        MATCH (origin {uuid: origin_uuid})-[:RELATES_TO|MENTIONS*1..3]->(n:Entity)
-        WHERE n.group_id = origin.group_id
-=======
-            UNWIND $bfs_origin_node_uuids AS origin_uuid
-            MATCH (origin:Entity|Episodic {uuid: origin_uuid})-[:RELATES_TO|MENTIONS]->{1,3}(n:Entity)
-            WHERE n.group_id = origin.group_id
-            AND origin.group_id IN $group_ids
->>>>>>> 266f3f39
+        MATCH (origin {uuid: origin_uuid})-[:RELATES_TO|MENTIONS*1..$depth]->(n:Entity)
+        WHERE n.group_id = origin.group_id AND origin.group_id IN $group_ids
         """
         + filter_query
         + """
@@ -447,11 +428,8 @@
     records, _, _ = await driver.execute_query(
         query,
         bfs_origin_node_uuids=bfs_origin_node_uuids,
-<<<<<<< HEAD
-=======
         depth=bfs_max_depth,
         group_ids=group_ids,
->>>>>>> 266f3f39
         limit=limit,
         routing_='r',
         **filter_params,
@@ -476,28 +454,14 @@
     query = (
         get_nodes_query(driver.provider, 'episode_content', '$query')
         + """
-<<<<<<< HEAD
-        YIELD node AS e, score
-        RETURN
-        """
-        + EPISODIC_NODE_RETURN
-        + """
-=======
         YIELD node AS episode, score
         MATCH (e:Episodic)
         WHERE e.uuid = episode.uuid
         AND e.group_id IN $group_ids
-        RETURN 
-            e.content AS content,
-            e.created_at AS created_at,
-            e.valid_at AS valid_at,
-            e.uuid AS uuid,
-            e.name AS name,
-            e.group_id AS group_id,
-            e.source_description AS source_description,
-            e.source AS source,
-            e.entity_edges AS entity_edges
->>>>>>> 266f3f39
+        RETURN
+        """
+        + EPISODIC_NODE_RETURN
+        + """
         ORDER BY score DESC
         LIMIT $limit
         """
@@ -529,12 +493,8 @@
     query = (
         get_nodes_query(driver.provider, 'community_name', '$query')
         + """
-<<<<<<< HEAD
         YIELD node AS n, score
-=======
-        YIELD node AS comm, score
-        WHERE comm.group_id IN $group_ids
->>>>>>> 266f3f39
+        WHERE n.group_id IN $group_ids
         RETURN
         """
         + COMMUNITY_NODE_RETURN
