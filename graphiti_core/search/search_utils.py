--- conflicted
+++ resolved
@@ -211,17 +211,11 @@
             # Match the edge ids and return the values
             query = (
                 """
-<<<<<<< HEAD
-                UNWIND $ids as id
-                MATCH (n:Entity)-[e:RELATES_TO]->(m:Entity)
-                """
-=======
                                 UNWIND $ids as id
                                 MATCH (n:Entity)-[e:RELATES_TO]->(m:Entity)
                                 WHERE e.group_id IN $group_ids 
                                 AND id(e)=id 
                                 """
->>>>>>> 309159bc
                 + filter_query
                 + """
                 AND id(e)=id
@@ -582,21 +576,12 @@
             # Match the edge ides and return the values
             query = (
                 """
-<<<<<<< HEAD
-                UNWIND $ids as i
-                MATCH (n:Entity)
-                WHERE n.uuid=i.id
-                RETURN
-                """
-                + get_entity_node_return_query(driver.provider)
-=======
                                 UNWIND $ids as i
                                 MATCH (n:Entity)
                                 WHERE n.uuid=i.id
                                 RETURN
-                                """
-                + ENTITY_NODE_RETURN
->>>>>>> 309159bc
+                """
+                + get_entity_node_return_query(driver.provider)
                 + """
                 ORDER BY i.score DESC
                 LIMIT $limit
@@ -620,18 +605,10 @@
             + (group_ids[0].replace('-', '') if group_ids is not None else '')
         )
         query = (
-<<<<<<< HEAD
             get_nodes_query(
-                'node_name_and_summary', '$query', limit=limit, provider=driver.provider
+                index_name, '$query', limit=limit, provider=driver.provider
             )
             + yield_query
-=======
-            get_nodes_query(driver.provider, index_name, '$query')
-            + """
-          YIELD node AS n, score
-          WHERE n:Entity AND n.group_id IN $group_ids
-          """
->>>>>>> 309159bc
             + filter_query
             + """
             WITH n, score
@@ -713,21 +690,12 @@
             # Match the edge ides and return the values
             query = (
                 """
-<<<<<<< HEAD
-                    UNWIND $ids as i
-                    MATCH (n:Entity)
-                    WHERE id(n)=i.id
-                    RETURN
-                    """
-                + get_entity_node_return_query(driver.provider)
-=======
                                     UNWIND $ids as i
                                     MATCH (n:Entity)
                                     WHERE id(n)=i.id
                                     RETURN 
                                     """
-                + ENTITY_NODE_RETURN
->>>>>>> 309159bc
+                + get_entity_node_return_query(driver.provider)
                 + """
                     ORDER BY i.score DESC
                     LIMIT $limit
@@ -959,11 +927,7 @@
             + (group_ids[0].replace('-', '') if group_ids is not None else '')
         )
         query = (
-<<<<<<< HEAD
-            get_nodes_query('episode_content', '$query', limit=limit, provider=driver.provider)
-=======
-            get_nodes_query(driver.provider, index_name, '$query')
->>>>>>> 309159bc
+            get_nodes_query(index_name, '$query', limit=limit, provider=driver.provider)
             + """
             YIELD node AS episode, score
             MATCH (e:Episodic)
